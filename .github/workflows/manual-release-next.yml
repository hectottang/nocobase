--- conflicted
+++ resolved
@@ -119,9 +119,6 @@
           git config --global user.name '${{ steps.app-token.outputs.app-slug }}[bot]'
           git config --global user.email '${{ steps.get-user-id.outputs.user-id }}+${{ steps.app-token.outputs.app-slug }}[bot]@users.noreply.github.com>'
           echo "packages/pro-plugins" >> .git/info/exclude
-<<<<<<< HEAD
-          bash release.sh $VERSION $IS_FEAT $ADD_MINOR
-=======
       - name: yarn install and build
         run: |
           yarn config set registry https://registry.npmjs.org/
@@ -130,8 +127,7 @@
       - name: Run release.sh
         shell: bash
         run: |
-          bash release.sh $IS_FEAT $ADD_MINOR
->>>>>>> 5a509956
+          bash release.sh $VERSION $IS_FEAT $ADD_MINOR
         env:
           PRO_PLUGIN_REPOS: ${{ needs.get-plugins.outputs.beta-plugins }}
           CUSTOM_PRO_PLUGIN_REPOS: ${{ needs.get-plugins.outputs.custom-plugins }}

--- conflicted
+++ resolved
@@ -68,16 +68,6 @@
           git checkout ${{ steps.get-branch.outputs.targetBranch }}
           git merge ${{ steps.get-branch.outputs.baseBranch }}
           git push origin ${{ steps.get-branch.outputs.targetBranch }}
-<<<<<<< HEAD
-      - name: push ${{ inputs.repository || 'nocobase' }}(${{ steps.get-branch.outputs.targetBranch }})
-        uses: ad-m/github-push-action@master
-        with:
-          branch: ${{ steps.get-branch.outputs.targetBranch }}
-          github_token: ${{ steps.app-token.outputs.token }}
-          repository: nocobase/${{ inputs.repository || 'nocobase' }}
-          tags: true
-          atomic: true
-=======
       # - name: push ${{ inputs.repository || 'nocobase' }}(${{ steps.get-branch.outputs.targetBranch }})
       #   uses: ad-m/github-push-action@master
       #   with:
@@ -85,5 +75,4 @@
       #     github_token: ${{ steps.app-token.outputs.token }}
       #     repository: nocobase/${{ inputs.repository || 'nocobase' }}
       #     tags: true
-      #     atomic: true
->>>>>>> 1247f4cb
+      #     atomic: true
--- conflicted
+++ resolved
@@ -1,9 +1,5 @@
 {
-<<<<<<< HEAD
   "version": "1.5.0-beta.2",
-=======
-  "version": "1.4.7",
->>>>>>> 4bbfbd09
   "npmClient": "yarn",
   "useWorkspaces": true,
   "npmClientArgs": [

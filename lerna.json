{
<<<<<<< HEAD
  "version": "1.6.0-alpha.8",
=======
  "version": "1.6.0-alpha.27",
>>>>>>> 32de5ffe
  "npmClient": "yarn",
  "useWorkspaces": true,
  "npmClientArgs": ["--ignore-engines"],
  "command": {
    "version": {
      "forcePublish": true,
      "exact": true,
      "message": "chore(versions): 😊 publish %s"
    }
  }
}<|MERGE_RESOLUTION|>--- conflicted
+++ resolved
@@ -1,9 +1,5 @@
 {
-<<<<<<< HEAD
-  "version": "1.6.0-alpha.8",
-=======
   "version": "1.6.0-alpha.27",
->>>>>>> 32de5ffe
   "npmClient": "yarn",
   "useWorkspaces": true,
   "npmClientArgs": ["--ignore-engines"],

/**
 * This file is part of the NocoBase (R) project.
 * Copyright (c) 2020-2024 NocoBase Co., Ltd.
 * Authors: NocoBase Team.
 *
 * This project is dual-licensed under AGPL-3.0 and NocoBase Commercial License.
 * For more information, please refer to: https://www.nocobase.com/agreement.
 */

import { Plugin, PluginManager } from '@nocobase/server';
import _ from 'lodash';

export class PresetNocoBase extends Plugin {
  builtInPlugins = [
    'data-source-manager',
    'error-handler',
    'data-source-main',
    'ui-schema-storage',
    // 'ui-routes-storage',
    'file-manager',
    'system-settings',
    'field-sequence',
    'verification',
    'users',
    'user-data-sync',
    'acl',
    'field-china-region',
    'workflow',
    'workflow-action-trigger',
    'workflow-aggregate',
    'workflow-delay',
    'workflow-dynamic-calculation',
    'workflow-loop',
    'workflow-manual',
    'workflow-parallel',
    'workflow-request',
    'workflow-sql',
    'client',
    'action-import',
    'action-export',
    'block-iframe',
    'block-workbench',
    'field-formula',
    'data-visualization',
    'auth',
    'logger',
    'action-custom-request',
    'calendar',
    'action-bulk-update',
    'action-bulk-edit',
    'gantt',
    'kanban',
    'action-duplicate',
    'action-print',
    'collection-sql',
    'collection-tree',
  ];

  localPlugins = [
    'multi-app-manager>=0.7.0-alpha.1',
    // 'audit-logs>=0.7.1-alpha.4',
    'map>=0.8.1-alpha.3',
    // 'snapshot-field>=0.8.1-alpha.3',
    'graph-collection-manager>=0.9.0-alpha.1',
    // 'multi-app-share-collection>=0.9.2-alpha.1',
    'mobile',
    // 'mobile-client>=0.10.0-alpha.2',
    'api-keys>=0.10.1-alpha.1',
    'localization>=0.11.1-alpha.1',
    'theme-editor>=0.11.1-alpha.1',
    'api-doc>=0.13.0-alpha.1',
    'auth-sms>=0.10.0-alpha.2',
    'field-markdown-vditor>=0.21.0-alpha.16',
    'workflow-mailer',
    'field-m2m-array',
<<<<<<< HEAD
    'field-json-document',
=======
    'backup-restore',
>>>>>>> 77413656
  ];

  splitNames(name: string) {
    return (name || '').split(',').filter(Boolean);
  }

  getBuiltInPlugins() {
    const { APPEND_PRESET_BUILT_IN_PLUGINS } = process.env;
    return _.uniq(this.splitNames(APPEND_PRESET_BUILT_IN_PLUGINS).concat(this.builtInPlugins));
  }

  getLocalPlugins() {
    const { APPEND_PRESET_LOCAL_PLUGINS } = process.env;
    const plugins = this.splitNames(APPEND_PRESET_LOCAL_PLUGINS)
      .concat(this.localPlugins)
      .map((name) => name.split('>='));
    return plugins;
  }

  async getPackageJson(name) {
    const { packageName } = await PluginManager.parseName(name);
    const packageJson = await PluginManager.getPackageJson(packageName);
    return { ...packageJson, name: packageName };
  }

  async allPlugins() {
    return (
      await Promise.all(
        this.getBuiltInPlugins().map(async (pkgOrName) => {
          const { name } = await PluginManager.parseName(pkgOrName);
          const packageJson = await this.getPackageJson(pkgOrName);
          return {
            name,
            packageName: packageJson.name,
            enabled: true,
            builtIn: true,
            version: packageJson.version,
          } as any;
        }),
      )
    ).concat(
      await Promise.all(
        this.getLocalPlugins().map(async (plugin) => {
          const { name } = await PluginManager.parseName(plugin[0]);
          const packageJson = await this.getPackageJson(plugin[0]);
          return { name, packageName: packageJson.name, version: packageJson.version };
        }),
      ),
    );
  }

  async getPluginToBeUpgraded() {
    const repository = this.app.db.getRepository<any>('applicationPlugins');
    const items = (await repository.find()).map((item) => item.name);
    const plugins = await Promise.all(
      this.getBuiltInPlugins().map(async (pkgOrName) => {
        const { name } = await PluginManager.parseName(pkgOrName);
        const packageJson = await this.getPackageJson(pkgOrName);
        return {
          name,
          packageName: packageJson.name,
          enabled: true,
          builtIn: true,
          version: packageJson.version,
        } as any;
      }),
    );
    for (const plugin of this.getLocalPlugins()) {
      if (plugin[1]) {
        // 不在插件列表，并且插件最低版本小于当前应用版本，跳过不处理
        if (!items.includes(plugin[0]) && (await this.app.version.satisfies(`>${plugin[1]}`))) {
          continue;
        }
      }
      const pkgOrName = plugin[0];
      const { name } = await PluginManager.parseName(pkgOrName);
      const packageJson = await this.getPackageJson(pkgOrName);
      plugins.push({ name, packageName: packageJson.name, version: packageJson.version });
    }
    return plugins;
  }

  async updateOrCreatePlugins() {
    const repository = this.pm.repository;
    const plugins = await this.getPluginToBeUpgraded();
    await this.db.sequelize.transaction((transaction) => {
      return Promise.all(
        plugins.map((values) =>
          repository.updateOrCreate({
            transaction,
            values,
            filterKeys: ['name'],
          }),
        ),
      );
    });
  }

  async createIfNotExists() {
    const repository = this.pm.repository;
    const existPlugins = await repository.find();
    const existPluginNames = existPlugins.map((item) => item.name);
    const plugins = (await this.allPlugins()).filter((item) => !existPluginNames.includes(item.name));
    await repository.create({ values: plugins });
  }

  async install() {
    await this.createIfNotExists();
    this.log.info('start install built-in plugins');
    await this.pm.repository.init();
    await this.pm.load();
    await this.pm.install();
    this.log.info('finish install built-in plugins');
  }

  async upgrade() {
    this.log.info('update built-in plugins');
    await this.updateOrCreatePlugins();
  }
}

export default PresetNocoBase;<|MERGE_RESOLUTION|>--- conflicted
+++ resolved
@@ -73,11 +73,8 @@
     'field-markdown-vditor>=0.21.0-alpha.16',
     'workflow-mailer',
     'field-m2m-array',
-<<<<<<< HEAD
     'field-json-document',
-=======
     'backup-restore',
->>>>>>> 77413656
   ];
 
   splitNames(name: string) {

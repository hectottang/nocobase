--- conflicted
+++ resolved
@@ -1,10 +1,6 @@
 {
   "name": "@nocobase/plugin-workflow-response-message",
-<<<<<<< HEAD
   "version": "1.7.0-alpha.10",
-=======
-  "version": "1.7.0-beta.17",
->>>>>>> bc7af8b8
   "displayName": "Workflow: Response message",
   "displayName.zh-CN": "工作流：响应消息",
   "description": "Used for assemble response message and showing to client in form event and request interception workflows.",

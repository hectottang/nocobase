--- conflicted
+++ resolved
@@ -314,13 +314,6 @@
     [onDelete, onRevision],
   );
 
-<<<<<<< HEAD
-  const revisionable =
-    executed &&
-    !revisions.find((item) => !item.versionStats.executed && new Date(item.createdAt) > new Date(workflow.createdAt));
-
-=======
->>>>>>> 6943d5ba
   return (
     <>
       <Dropdown

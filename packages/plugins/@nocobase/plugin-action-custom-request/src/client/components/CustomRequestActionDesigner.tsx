/**
 * This file is part of the NocoBase (R) project.
 * Copyright (c) 2020-2024 NocoBase Co., Ltd.
 * Authors: NocoBase Team.
 *
 * This project is dual-licensed under AGPL-3.0 and NocoBase Commercial License.
 * For more information, please refer to: https://www.nocobase.com/agreement.
 */

import { ArrayItems } from '@formily/antd-v5';
import { useFieldSchema } from '@formily/react';
import {
  Action,
  SchemaSettings,
  SchemaSettingsActionModalItem,
  actionSettingsItems,
  useCollection_deprecated,
  useDataSourceKey,
  useDesignable,
  SchemaSettingAccessControl,
} from '@nocobase/client';
import React, { useMemo } from 'react';
import { useCustomRequestVariableOptions, useGetCustomRequest } from '../hooks';
import { useCustomRequestsResource } from '../hooks/useCustomRequestsResource';
import { useTranslation } from '../locale';
import { CustomRequestConfigurationFieldsSchema } from '../schemas';

export function CustomRequestSettingsItem() {
  const { t } = useTranslation();
  const { name } = useCollection_deprecated();
  const dataSourceKey = useDataSourceKey();
  const fieldSchema = useFieldSchema();
  const customRequestsResource = useCustomRequestsResource();
  const { data, refresh } = useGetCustomRequest();
  const { dn } = useDesignable();
  const initialValues = useMemo(() => {
    const values = { ...data?.data?.options };
    if (values.data && typeof values.data !== 'string') {
      values.data = JSON.stringify(values.data, null, 2);
    }
    return values;
  }, [data?.data?.options]);
  return (
    <>
      <SchemaSettingsActionModalItem
        title={t('Request settings')}
        components={{
          ArrayItems,
        }}
        beforeOpen={() => !data && refresh()}
        scope={{ useCustomRequestVariableOptions }}
        schema={CustomRequestConfigurationFieldsSchema}
        initialValues={initialValues}
        onSubmit={async (config) => {
          const { ...requestSettings } = config;
          fieldSchema['x-response-type'] = requestSettings.responseType;
          const isSelfRequest =
            !fieldSchema['x-custom-request-id'] || fieldSchema['x-custom-request-id'] === fieldSchema['x-uid'];

          await customRequestsResource.updateOrCreate({
            values: {
              key: fieldSchema['x-uid'],
              options: {
                ...requestSettings,
                collectionName: name,
                dataSourceKey,
              },
            },
            filterKeys: ['key'],
          });
          const schema = {
            'x-response-type': requestSettings.responseType,
            'x-uid': fieldSchema['x-uid'],
          };
          if (!isSelfRequest && fieldSchema['x-custom-request-id']) {
            schema['x-custom-request-id'] = fieldSchema['x-uid'];
            fieldSchema['x-custom-request-id'] = fieldSchema['x-uid'];
          }
          await dn.emit('patch', {
            schema,
          });
          dn.refresh();
          refresh();
        }}
      />
    </>
  );
}

<<<<<<< HEAD
export function CustomRequestACL() {
  const { t } = useTranslation();
  const fieldSchema = useFieldSchema();
  const customRequestsResource = useCustomRequestsResource();
  const { message } = App.useApp();
  const { data, refresh } = useGetCustomRequest();
  const { dn } = useDesignable();
  const { refresh: refreshRoleCustomKeys } = useRequest<{ data: string[] }>(
    {
      url: listByCurrentRoleUrl,
    },
    {
      manual: true,
      cacheKey: listByCurrentRoleUrl,
    },
  );

  return (
    <>
      <SchemaSettingsActionModalItem
        title={t('Access control')}
        schema={CustomRequestACLSchema}
        initialValues={{
          roles: data?.data?.roles,
        }}
        beforeOpen={() => !data && refresh()}
        onSubmit={async ({ roles }) => {
          const isSelfRequest =
            !fieldSchema['x-custom-request-id'] || fieldSchema['x-custom-request-id'] === fieldSchema['x-uid'];

          if (!isSelfRequest) {
            fieldSchema['x-custom-request-id'] = fieldSchema['x-uid'];
            await dn.emit('patch', {
              schema: {
                'x-uid': fieldSchema['x-uid'],
                'x-custom-request-id': fieldSchema['x-uid'],
              },
            });
          }

          await customRequestsResource.updateOrCreate({
            values: {
              key: fieldSchema['x-uid'],
              roles,
            },
            filterKeys: ['key'],
          });
          refresh();
          refreshRoleCustomKeys();
          dn.refresh();
          return message.success(t('Saved successfully'));
        }}
      />
    </>
  );
}

=======
>>>>>>> cf7131a3
/**
 * @deprecated
 */
export const customRequestActionSettings = new SchemaSettings({
  name: 'CustomRequestActionSettings',
  items: [
    {
      ...actionSettingsItems[0],
      children: [
        ...actionSettingsItems[0].children,
        {
          name: 'request settings',
          Component: CustomRequestSettingsItem,
        },
        SchemaSettingAccessControl,
      ],
    },
  ],
});

/**
 * @deprecated
 */
export const CustomRequestActionDesigner: React.FC = () => {
  const customRequestsResource = useCustomRequestsResource();
  const fieldSchema = useFieldSchema();
  return (
    <Action.Designer
      linkageAction
      schemaSettings="CustomRequestActionSettings"
      buttonEditorProps={{
        isLink: fieldSchema['x-action'] === 'customize:table:request',
      }}
      linkageRulesProps={{
        type: 'button',
      }}
      removeButtonProps={{
        onConfirmOk() {
          return customRequestsResource.destroy({
            filterByTk: fieldSchema['x-uid'],
          });
        },
      }}
    ></Action.Designer>
  );
};<|MERGE_RESOLUTION|>--- conflicted
+++ resolved
@@ -87,66 +87,6 @@
   );
 }
 
-<<<<<<< HEAD
-export function CustomRequestACL() {
-  const { t } = useTranslation();
-  const fieldSchema = useFieldSchema();
-  const customRequestsResource = useCustomRequestsResource();
-  const { message } = App.useApp();
-  const { data, refresh } = useGetCustomRequest();
-  const { dn } = useDesignable();
-  const { refresh: refreshRoleCustomKeys } = useRequest<{ data: string[] }>(
-    {
-      url: listByCurrentRoleUrl,
-    },
-    {
-      manual: true,
-      cacheKey: listByCurrentRoleUrl,
-    },
-  );
-
-  return (
-    <>
-      <SchemaSettingsActionModalItem
-        title={t('Access control')}
-        schema={CustomRequestACLSchema}
-        initialValues={{
-          roles: data?.data?.roles,
-        }}
-        beforeOpen={() => !data && refresh()}
-        onSubmit={async ({ roles }) => {
-          const isSelfRequest =
-            !fieldSchema['x-custom-request-id'] || fieldSchema['x-custom-request-id'] === fieldSchema['x-uid'];
-
-          if (!isSelfRequest) {
-            fieldSchema['x-custom-request-id'] = fieldSchema['x-uid'];
-            await dn.emit('patch', {
-              schema: {
-                'x-uid': fieldSchema['x-uid'],
-                'x-custom-request-id': fieldSchema['x-uid'],
-              },
-            });
-          }
-
-          await customRequestsResource.updateOrCreate({
-            values: {
-              key: fieldSchema['x-uid'],
-              roles,
-            },
-            filterKeys: ['key'],
-          });
-          refresh();
-          refreshRoleCustomKeys();
-          dn.refresh();
-          return message.success(t('Saved successfully'));
-        }}
-      />
-    </>
-  );
-}
-
-=======
->>>>>>> cf7131a3
 /**
  * @deprecated
  */

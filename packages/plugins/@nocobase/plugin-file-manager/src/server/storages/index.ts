--- conflicted
+++ resolved
@@ -7,14 +7,9 @@
  * For more information, please refer to: https://www.nocobase.com/agreement.
  */
 
-<<<<<<< HEAD
-import { isURL } from '@nocobase/utils';
 import axios, { AxiosRequestConfig } from 'axios';
-=======
 import Path from 'path';
->>>>>>> 4ff580c3
 import { StorageEngine } from 'multer';
-import Path from 'path';
 import type { Readable } from 'stream';
 import urlJoin from 'url-join';
 import { isURL } from '@nocobase/utils';

{
  "name": "@nocobase/plugin-file-manager",
<<<<<<< HEAD
  "version": "1.6.0-beta.15",
=======
  "version": "1.5.20",
>>>>>>> f1bd0a1f
  "displayName": "File manager",
  "displayName.zh-CN": "文件管理器",
  "description": "Provides files storage services with files collection template and attachment field.",
  "description.zh-CN": "提供文件存储服务，并提供了文件表模板和附件字段。",
  "license": "AGPL-3.0",
  "main": "./dist/server/index.js",
  "homepage": "https://docs.nocobase.com/handbook/file-manager",
  "homepage.zh-CN": "https://docs-cn.nocobase.com/handbook/file-manager",
  "devDependencies": {
    "@aws-sdk/client-s3": "^3.750.0",
    "@formily/antd-v5": "1.x",
    "@formily/core": "2.x",
    "@formily/react": "2.x",
    "@formily/shared": "2.x",
    "@koa/multer": "^3.0.0",
    "@types/koa-multer": "^1.0.1",
    "@types/multer": "^1.4.5",
    "antd": "5.x",
    "cos-nodejs-sdk-v5": "^2.11.14",
    "iconv-lite": "^0.6.3",
    "koa-static": "^5.0.0",
    "mime-match": "^1.0.2",
    "mkdirp": "~0.5.4",
    "multer": "^1.4.2",
    "multer-aliyun-oss": "2.1.3",
    "multer-cos": "^1.0.3",
    "multer-s3": "^3.0.1",
    "react": "^18.2.0",
    "react-i18next": "^11.15.1",
    "supertest": "^6.1.6"
  },
  "peerDependencies": {
    "@nocobase/actions": "1.x",
    "@nocobase/client": "1.x",
    "@nocobase/database": "1.x",
    "@nocobase/server": "1.x",
    "@nocobase/test": "1.x",
    "@nocobase/utils": "1.x"
  },
  "keywords": [
    "Collections",
    "Collection fields"
  ],
  "gitHead": "d0b4efe4be55f8c79a98a331d99d9f8cf99021a1"
}<|MERGE_RESOLUTION|>--- conflicted
+++ resolved
@@ -1,10 +1,6 @@
 {
   "name": "@nocobase/plugin-file-manager",
-<<<<<<< HEAD
   "version": "1.6.0-beta.15",
-=======
-  "version": "1.5.20",
->>>>>>> f1bd0a1f
   "displayName": "File manager",
   "displayName.zh-CN": "文件管理器",
   "description": "Provides files storage services with files collection template and attachment field.",

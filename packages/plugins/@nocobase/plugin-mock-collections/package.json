{
  "name": "@nocobase/plugin-mock-collections",
  "displayName": "mock-collections",
  "description": "mock-collections",
<<<<<<< HEAD
  "version": "1.6.0-alpha.8",
=======
  "version": "1.6.0-alpha.27",
>>>>>>> 32de5ffe
  "main": "./dist/server/index.js",
  "license": "AGPL-3.0",
  "peerDependencies": {
    "@nocobase/client": "1.x",
    "@nocobase/database": "1.x",
    "@nocobase/plugin-error-handler": "1.x",
    "@nocobase/server": "1.x",
    "@nocobase/test": "1.x",
    "@nocobase/utils": "1.x"
  },
  "devDependencies": {
    "pg": "^8.11.3"
  },
  "gitHead": "d0b4efe4be55f8c79a98a331d99d9f8cf99021a1"
}<|MERGE_RESOLUTION|>--- conflicted
+++ resolved
@@ -2,11 +2,7 @@
   "name": "@nocobase/plugin-mock-collections",
   "displayName": "mock-collections",
   "description": "mock-collections",
-<<<<<<< HEAD
-  "version": "1.6.0-alpha.8",
-=======
   "version": "1.6.0-alpha.27",
->>>>>>> 32de5ffe
   "main": "./dist/server/index.js",
   "license": "AGPL-3.0",
   "peerDependencies": {

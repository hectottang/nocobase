/**
 * This file is part of the NocoBase (R) project.
 * Copyright (c) 2020-2024 NocoBase Co., Ltd.
 * Authors: NocoBase Team.
 *
 * This project is dual-licensed under AGPL-3.0 and NocoBase Commercial License.
 * For more information, please refer to: https://www.nocobase.com/agreement.
 */

import { omit } from 'lodash';
import Database from '@nocobase/database';
import { EXECUTION_STATUS, JOB_STATUS } from '@nocobase/plugin-workflow';
import { getApp, sleep } from '@nocobase/plugin-workflow-test';
import { MockServer } from '@nocobase/test';

import Plugin from '..';

describe('workflow > action-trigger', () => {
  let app: MockServer;
  let db: Database;
  let agent;
  let PostRepo;
  let CategoryRepo;
  let WorkflowModel;
  let UserRepo;
  let root;
  let rootAgent;
  let users;
  let userAgents;

  beforeEach(async () => {
    app = await getApp({
<<<<<<< HEAD
      plugins: ['users', 'auth', 'acl', 'data-source-manager', 'system-settings', Plugin],
      acl: true,
=======
      plugins: ['users', 'auth', 'acl', 'data-source-manager', 'system-settings', 'error-handler', Plugin],
>>>>>>> eb25702d
    });
    await app.pm.get('auth').install();
    agent = app.agent();
    db = app.db;
    WorkflowModel = db.getCollection('workflows').model;
    PostRepo = db.getCollection('posts').repository;
    CategoryRepo = db.getCollection('categories').repository;
    UserRepo = db.getCollection('users').repository;

    root = await UserRepo.findOne({});
    rootAgent = await app.agent().login(root);

    users = await UserRepo.create({
      values: [
        { id: 2, nickname: 'a', roles: [{ name: 'root' }] },
        { id: 3, nickname: 'b' },
      ],
    });

    userAgents = await Promise.all(users.map((user) => app.agent().login(user)));
  });

  afterEach(() => app.destroy());

  describe('create', () => {
    it('enabled / disabled', async () => {
      const workflow = await WorkflowModel.create({
        enabled: true,
        type: 'action',
        config: {
          collection: 'posts',
        },
      });

      const res1 = await userAgents[0].resource('posts').create({
        values: { title: 't1' },
        triggerWorkflows: `${workflow.key}`,
      });
      expect(res1.status).toBe(200);

      await sleep(500);

      const e1 = await workflow.getExecutions();
      expect(e1.length).toBe(1);
      expect(e1[0].status).toBe(EXECUTION_STATUS.RESOLVED);
      expect(e1[0].context.data).toMatchObject({ title: 't1' });

      await workflow.update({
        enabled: false,
      });

      const res2 = await userAgents[0].resource('posts').create({
        values: { title: 't2' },
        triggerWorkflows: `${workflow.key}`,
      });
      expect(res2.status).toBe(200);

      await sleep(500);

      const e2 = await workflow.getExecutions({ order: [['id', 'ASC']] });
      expect(e2.length).toBe(1);

      await workflow.update({
        enabled: true,
      });

      const res3 = await userAgents[0].resource('posts').create({
        values: { title: 't3' },
        triggerWorkflows: `${workflow.key}`,
      });
      expect(res2.status).toBe(200);

      await sleep(500);

      const e3 = await workflow.getExecutions({ order: [['id', 'ASC']] });
      expect(e3.length).toBe(2);
      expect(e3[1].status).toBe(EXECUTION_STATUS.RESOLVED);
      expect(e3[1].context.data).toMatchObject({ title: 't3' });
    });

    it('only trigger if params provided matching collection config', async () => {
      const workflow = await WorkflowModel.create({
        enabled: true,
        type: 'action',
        config: {
          collection: 'posts',
        },
      });

      const res1 = await userAgents[0].resource('posts').create({
        values: { title: 't1' },
        triggerWorkflows: `${workflow.key}`,
      });
      expect(res1.status).toBe(200);

      await sleep(500);

      const e1 = await workflow.getExecutions();
      expect(e1.length).toBe(1);
      expect(e1[0].status).toBe(EXECUTION_STATUS.RESOLVED);
      expect(e1[0].context.data).toMatchObject({ title: 't1' });

      await workflow.update({
        config: {
          collection: 'comments',
        },
      });

      const res2 = await userAgents[0].resource('posts').create({
        values: { title: 't2' },
        triggerWorkflows: `${workflow.key}`,
      });
      expect(res2.status).toBe(200);

      await sleep(500);

      const e2 = await workflow.getExecutions({ order: [['id', 'ASC']] });
      expect(e2.length).toBe(1);
      // expect(e2[1].status).toBe(EXECUTION_STATUS.RESOLVED);
      // expect(e2[1].context.data).toMatchObject({ title: 't2' });
    });

    it('system fields could be accessed', async () => {
      const workflow = await WorkflowModel.create({
        enabled: true,
        type: 'action',
        config: {
          collection: 'posts',
        },
      });

      const res1 = await userAgents[0].resource('posts').create({
        values: { title: 't1' },
        triggerWorkflows: `${workflow.key}`,
      });
      expect(res1.status).toBe(200);

      await sleep(500);

      const e1 = await workflow.getExecutions();
      expect(e1.length).toBe(1);
      expect(e1[0].status).toBe(EXECUTION_STATUS.RESOLVED);
      expect(e1[0].context.data).toHaveProperty('createdAt');
    });

    it('appends', async () => {
      const workflow = await WorkflowModel.create({
        enabled: true,
        type: 'action',
        config: {
          collection: 'posts',
          appends: ['createdBy'],
        },
      });

      const res1 = await userAgents[0].resource('posts').create({
        values: { title: 't1' },
        triggerWorkflows: `${workflow.key}`,
      });
      expect(res1.status).toBe(200);

      await sleep(500);

      const e1 = await workflow.getExecutions();
      expect(e1.length).toBe(1);
      expect(e1[0].status).toBe(EXECUTION_STATUS.RESOLVED);
      expect(e1[0].context.data).toHaveProperty('createdBy');
    });

    it('user submitted form', async () => {
      const workflow = await WorkflowModel.create({
        enabled: true,
        type: 'action',
        config: {
          collection: 'posts',
          appends: ['createdBy'],
        },
      });

      const res1 = await userAgents[0].resource('posts').create({
        values: { title: 't1' },
        triggerWorkflows: `${workflow.key}`,
      });
      expect(res1.status).toBe(200);

      await sleep(500);

      const [e1] = await workflow.getExecutions();
      expect(e1.status).toBe(EXECUTION_STATUS.RESOLVED);
      expect(e1.context.user).toBeDefined();
      expect(e1.context.user.id).toBe(users[0].id);
    });
  });

  describe('update', () => {
    it('trigger after updated', async () => {
      const workflow = await WorkflowModel.create({
        enabled: true,
        type: 'action',
        config: {
          collection: 'posts',
          appends: ['createdBy'],
        },
      });

      const res1 = await userAgents[0].resource('posts').create({
        values: { title: 't1' },
      });
      expect(res1.status).toBe(200);

      await sleep(500);

      const e1 = await workflow.getExecutions();
      expect(e1.length).toBe(0);

      const res2 = await userAgents[0].resource('posts').update({
        filterByTk: res1.body.data.id,
        values: { title: 't2' },
        triggerWorkflows: `${workflow.key}`,
      });

      await sleep(500);

      const [e2] = await workflow.getExecutions();
      expect(e2.status).toBe(EXECUTION_STATUS.RESOLVED);
      expect(e2.context.data).toHaveProperty('title', 't2');
      expect(e2.context.data).toHaveProperty('createdBy');
    });
  });

  describe.skip('destroy', () => {
    it('trigger after destroyed', async () => {
      const workflow = await WorkflowModel.create({
        enabled: true,
        type: 'action',
        config: {
          collection: 'posts',
        },
      });

      const p1 = await PostRepo.create({
        values: { title: 't1' },
      });
      const p2 = await PostRepo.create({
        values: { title: 't2' },
      });
      const res1 = await userAgents[0].resource('posts').destroy({
        filterByTk: p1.id,
      });
      expect(res1.status).toBe(200);

      await sleep(500);

      const e1 = await workflow.getExecutions();
      expect(e1.length).toBe(0);

      const res2 = await userAgents[0].resource('posts').destroy({
        filterByTk: p2.id,
        triggerWorkflows: `${workflow.key}`,
      });

      await sleep(500);

      const [e2] = await workflow.getExecutions();
      expect(e2.status).toBe(EXECUTION_STATUS.RESOLVED);
      expect(e2.context.data).toBe(1);
    });
  });

  describe('context data path', () => {
    it('level: 1', async () => {
      const workflow = await WorkflowModel.create({
        enabled: true,
        type: 'action',
        config: {
          collection: 'categories',
        },
      });

      const res1 = await userAgents[0].resource('posts').create({
        values: { title: 't1', category: { title: 'c1' } },
        triggerWorkflows: `${workflow.key}!category`,
      });
      expect(res1.status).toBe(200);

      await sleep(500);

      const [e1] = await workflow.getExecutions();
      expect(e1.status).toBe(EXECUTION_STATUS.RESOLVED);
      expect(e1.context.data).toMatchObject({ title: 'c1' });
    });

    it('level: 2', async () => {
      const workflow = await WorkflowModel.create({
        enabled: true,
        type: 'action',
        config: {
          collection: 'categories',
        },
      });

      const res1 = await userAgents[0].resource('comments').create({
        values: { content: 'comment1', post: { category: { title: 'c1' } } },
        triggerWorkflows: `${workflow.key}!post.category`,
      });
      expect(res1.status).toBe(200);

      await sleep(500);

      const [e1] = await workflow.getExecutions();
      expect(e1.status).toBe(EXECUTION_STATUS.RESOLVED);
      expect(e1.context.data).toMatchObject({ title: 'c1' });
    });
  });

  describe('associations actions', () => {
    it('trigger on associated data', async () => {
      const workflow = await WorkflowModel.create({
        enabled: true,
        type: 'action',
        config: {
          collection: 'posts',
        },
      });

      const c1 = await CategoryRepo.create({ values: { title: 'c1' } });

      const res1 = await userAgents[0].resource('categories.posts', c1.id).create({
        values: { title: 'p1' },
        triggerWorkflows: `${workflow.key}`,
      });
      expect(res1.status).toBe(200);

      await sleep(500);

      const e1s = await workflow.getExecutions();
      expect(e1s.length).toBe(1);
      expect(e1s[0].status).toBe(EXECUTION_STATUS.RESOLVED);
      expect(e1s[0].context.data).toMatchObject({ title: 'p1', categoryId: c1.id });

      const res2 = await userAgents[0]
        .post(`/categories/${c1.id}/posts:create`)
        .query({ triggerWorkflows: `${workflow.key}` })
        .send({
          data: { title: 'p2' },
        });

      await sleep(500);

      const e2s = await workflow.getExecutions();
      expect(e2s.length).toBe(2);
    });
  });

  describe('manually execute', () => {
    it('root execute', async () => {
      const w1 = await WorkflowModel.create({
        type: 'action',
        config: {
          collection: 'posts',
          appends: ['category'],
        },
      });

      const p1 = await PostRepo.create({
        values: { title: 't1', category: { title: 'c1' } },
      });

      const { category, ...data } = p1.toJSON();
      const res1 = await rootAgent.resource('workflows').execute({
        filterByTk: w1.id,
        values: {
          data,
          userId: users[1].id,
        },
      });

      expect(res1.status).toBe(200);
      expect(res1.body.data.execution.status).toBe(EXECUTION_STATUS.RESOLVED);
      const [e1] = await w1.getExecutions();
      expect(e1.id).toBe(res1.body.data.execution.id);
      expect(e1.context.data).toMatchObject({ id: data.id, categoryId: category.id, category: { title: 'c1' } });
      expect(e1.context.user).toMatchObject(
        omit(users[1].toJSON(), ['createdAt', 'updatedAt', 'createdById', 'updatedById']),
      );
    });
  });

  describe('workflow key', () => {
    it('revision', async () => {
      const w1 = await WorkflowModel.create({
        enabled: true,
        type: 'action',
        config: {
          collection: 'posts',
        },
      });

      const res1 = await userAgents[0].resource('posts').create({
        values: { title: 't1' },
        triggerWorkflows: `${w1.key}`,
      });
      expect(res1.status).toBe(200);

      await sleep(500);

      const [e1] = await w1.getExecutions();
      expect(e1.status).toBe(EXECUTION_STATUS.RESOLVED);
      expect(e1.context.data).toMatchObject({ title: 't1' });

      const res2 = await userAgents[0].resource('workflows').revision({
        filterByTk: w1.id,
        filter: {
          key: w1.key,
        },
      });
      const w2 = await WorkflowModel.findByPk(res2.body.data.id);
      await w2.update({
        enabled: true,
      });

      const res3 = await userAgents[0].resource('posts').create({
        values: { title: 't2' },
        triggerWorkflows: `${w1.key}`,
      });
      expect(res3.status).toBe(200);

      await sleep(500);

      const e2 = await w1.getExecutions();
      expect(e2.length).toBe(1);
      const e3 = await w2.getExecutions();
      expect(e3.length).toBe(1);
      expect(e3[0].status).toBe(EXECUTION_STATUS.RESOLVED);
      expect(e3[0].context.data).toMatchObject({ title: 't2' });
    });
  });

  describe('sync', () => {
    it('sync form trigger', async () => {
      const workflow = await WorkflowModel.create({
        enabled: true,
        type: 'action',
        sync: true,
        config: {
          collection: 'posts',
        },
      });

      const res1 = await userAgents[0].resource('posts').create({
        values: { title: 't1' },
        triggerWorkflows: `${workflow.key}`,
      });
      expect(res1.status).toBe(200);

      const executions = await workflow.getExecutions();
      expect(executions.length).toBe(1);
      expect(executions[0].status).toBe(EXECUTION_STATUS.RESOLVED);
    });

    it('sync and async will all be triggered in one action', async () => {
      const w1 = await WorkflowModel.create({
        enabled: true,
        type: 'action',
        config: {
          collection: 'posts',
        },
      });

      const w2 = await WorkflowModel.create({
        enabled: true,
        type: 'action',
        sync: true,
        config: {
          collection: 'posts',
        },
      });

      const res1 = await userAgents[0].resource('posts').create({
        values: { title: 't1' },
        triggerWorkflows: [w1.key, w2.key].join(),
      });
      expect(res1.status).toBe(200);

      const e1s = await w1.getExecutions();
      expect(e1s.length).toBe(0);

      const e2s = await w2.getExecutions();
      expect(e2s.length).toBe(1);
      expect(e2s[0].status).toBe(EXECUTION_STATUS.RESOLVED);

      await sleep(500);

      const e3s = await w1.getExecutions();
      expect(e3s.length).toBe(1);
      expect(e3s[0].status).toBe(EXECUTION_STATUS.RESOLVED);
    });

    it('execution failed on node error', async () => {
      const workflow = await WorkflowModel.create({
        enabled: true,
        type: 'action',
        sync: true,
        config: {
          collection: 'posts',
        },
      });

      const n1 = await workflow.createNode({
        type: 'error',
      });

      const res1 = await userAgents[0].resource('posts').create({
        values: { title: 't1' },
        triggerWorkflows: `${workflow.key}`,
      });
      expect(res1.status).toBe(500);
    });

    it('execution failed on end node success', async () => {
      const workflow = await WorkflowModel.create({
        enabled: true,
        type: 'action',
        sync: true,
        config: {
          collection: 'posts',
        },
      });

      const n1 = await workflow.createNode({
        type: 'end',
      });

      const res1 = await userAgents[0].resource('posts').create({
        values: { title: 't1' },
        triggerWorkflows: `${workflow.key}`,
      });
      expect(res1.status).toBe(200);
    });

    it('execution failed on end node success', async () => {
      const workflow = await WorkflowModel.create({
        enabled: true,
        type: 'action',
        sync: true,
        config: {
          collection: 'posts',
        },
      });

      const n1 = await workflow.createNode({
        type: 'end',
        config: {
          endStatus: JOB_STATUS.FAILED,
        },
      });

      const res1 = await userAgents[0].resource('posts').create({
        values: { title: 't1' },
        triggerWorkflows: `${workflow.key}`,
      });
      expect(res1.status).toBe(400);
    });
  });

  describe('global workflow', () => {
    it('no action configured should not be triggered', async () => {
      const workflow = await WorkflowModel.create({
        enabled: true,
        type: 'action',
        config: {
          collection: 'posts',
          global: true,
        },
      });

      const res1 = await userAgents[0].resource('posts').create({
        values: { title: 't1' },
      });
      expect(res1.status).toBe(200);

      await sleep(500);

      const e1 = await workflow.getExecutions();
      expect(e1.length).toBe(0);

      const res2 = await userAgents[0].resource('posts').create({
        values: { title: 't1' },
        triggerWorkflows: `${workflow.key}`,
      });
      expect(res2.status).toBe(200);

      await sleep(500);

      const e2 = await workflow.getExecutions();
      expect(e2.length).toBe(0);
    });

    it('trigger on both create and update actions', async () => {
      const workflow = await WorkflowModel.create({
        enabled: true,
        type: 'action',
        config: {
          collection: 'posts',
          global: true,
          actions: ['create', 'update'],
        },
      });

      const res1 = await userAgents[0].resource('posts').create({
        values: { title: 't1' },
      });
      expect(res1.status).toBe(200);

      await sleep(500);

      const e1 = await workflow.getExecutions();
      expect(e1.length).toBe(1);
      expect(e1[0].status).toBe(EXECUTION_STATUS.RESOLVED);
      expect(e1[0].context.data).toMatchObject({ title: 't1' });

      const res2 = await userAgents[0].resource('posts').update({
        filterByTk: res1.body.data.id,
        values: { title: 't2' },
      });

      await sleep(500);

      const e2 = await workflow.getExecutions({ order: [['id', 'ASC']] });
      expect(e2.length).toBe(2);
      expect(e2[1].status).toBe(EXECUTION_STATUS.RESOLVED);
      expect(e2[1].context.data).toMatchObject({ title: 't2' });
    });

    it('trigger on action when bound to button', async () => {
      const workflow = await WorkflowModel.create({
        enabled: true,
        type: 'action',
        config: {
          collection: 'posts',
          global: true,
          actions: ['create', 'update'],
        },
      });

      const res1 = await userAgents[0].resource('posts').create({
        values: { title: 't1' },
        triggerWorkflows: `${workflow.key}`,
      });
      expect(res1.status).toBe(200);

      await sleep(500);

      const e1 = await workflow.getExecutions();
      expect(e1.length).toBe(1);
      expect(e1[0].status).toBe(EXECUTION_STATUS.RESOLVED);
      expect(e1[0].context.data).toMatchObject({ title: 't1' });
    });

    it('trigger on action directly submit to workflow', async () => {
      const workflow = await WorkflowModel.create({
        enabled: true,
        type: 'action',
        config: {
          collection: 'posts',
          global: true,
          actions: ['create', 'update'],
        },
      });

      const res1 = await userAgents[0].resource('posts').create({
        values: { title: 't1' },
        triggerWorkflows: `${workflow.key}`,
      });
      expect(res1.status).toBe(200);

      await sleep(500);

      const e1 = await workflow.getExecutions();
      expect(e1.length).toBe(1);
      expect(e1[0].status).toBe(EXECUTION_STATUS.RESOLVED);
      expect(e1[0].context.data).toMatchObject({ title: 't1' });
    });
  });

  describe('multiple data source', () => {
    it('trigger on different data source', async () => {
      const workflow = await WorkflowModel.create({
        enabled: true,
        type: 'action',
        config: {
          collection: 'another:posts',
        },
      });

      const res1 = await userAgents[0].resource('posts').create({
        values: { title: 't1' },
        triggerWorkflows: `${workflow.key}`,
      });
      expect(res1.status).toBe(200);

      await sleep(500);

      const e1s = await workflow.getExecutions();
      expect(e1s.length).toBe(0);

      // const res2 = await userAgents[0]
      //   .set('x-data-source', 'another')
      //   .resource('posts')
      //   .create({
      //     values: { title: 't2' },
      //     triggerWorkflows: `${workflow.key}`,
      //   });
      const res2 = await (
        await agent.login(users[0])
      )
        .set('x-data-source', 'another')
        .post('/api/posts:create')
        .query({ triggerWorkflows: `${workflow.key}` })
        .send({ title: 't2' });

      expect(res2.status).toBe(200);

      await sleep(500);

      const e2s = await workflow.getExecutions();
      expect(e2s.length).toBe(1);
      expect(e2s[0].status).toBe(EXECUTION_STATUS.RESOLVED);
    });
  });
});<|MERGE_RESOLUTION|>--- conflicted
+++ resolved
@@ -30,12 +30,8 @@
 
   beforeEach(async () => {
     app = await getApp({
-<<<<<<< HEAD
-      plugins: ['users', 'auth', 'acl', 'data-source-manager', 'system-settings', Plugin],
+      plugins: ['users', 'auth', 'acl', 'data-source-manager', 'system-settings', 'error-handler', Plugin],
       acl: true,
-=======
-      plugins: ['users', 'auth', 'acl', 'data-source-manager', 'system-settings', 'error-handler', Plugin],
->>>>>>> eb25702d
     });
     await app.pm.get('auth').install();
     agent = app.agent();

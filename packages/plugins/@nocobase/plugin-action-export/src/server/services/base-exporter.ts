/**
 * This file is part of the NocoBase (R) project.
 * Copyright (c) 2020-2024 NocoBase Co., Ltd.
 * Authors: NocoBase Team.
 *
 * This project is dual-licensed under AGPL-3.0 and NocoBase Commercial License.
 * For more information, please refer to: https://www.nocobase.com/agreement.
 */

import {
  FindOptions,
  ICollection,
  ICollectionManager,
  IField,
  IModel,
  IRelationField,
  IRepository,
} from '@nocobase/data-source-manager';
import EventEmitter from 'events';
import { deepGet } from '../utils/deep-get';
import path from 'path';
import os from 'os';
<<<<<<< HEAD
import { Logger } from '@nocobase/logger';
=======
import _ from 'lodash';
>>>>>>> 07584909

export type ExportOptions = {
  collectionManager: ICollectionManager;
  collection: ICollection;
  repository?: IRepository;
  fields: Array<Array<string>>;
  findOptions?: FindOptions;
  chunkSize?: number;
  limit?: number;
  logger?: Logger;
};

abstract class BaseExporter<T extends ExportOptions = ExportOptions> extends EventEmitter {
  /**
   * You can adjust the maximum number of exported rows based on business needs and system
   * available resources. However, please note that you need to fully understand the risks
   * after the modification. Increasing the maximum number of rows that can be exported may
   * increase system resource usage, leading to increased processing delays for other
   * requests, or even server processes being recycled by the operating system.
   *
   * 您可以根据业务需求和系统可用资源等参数，调整最大导出数量的限制。但请注意，您需要充分了解修改之后的风险，
   * 增加最大可导出的行数可能会导致系统资源占用率升高，导致其他请求处理延迟增加、无法处理、甚至
   * 服务端进程被操作系统回收等问题。
   */
  protected limit: number;

  protected logger: Logger;

  protected _batchQueryStartTime: [number, number] | null = null;

  protected constructor(protected options: T) {
    super();
    this.limit = options.limit ?? (process.env['EXPORT_LIMIT'] ? parseInt(process.env['EXPORT_LIMIT']) : 2000);
    this.logger = options.logger;
  }

  abstract init(ctx?): Promise<void>;
  abstract finalize(): Promise<any>;
  abstract handleRow(row: any, ctx?): Promise<void>;

  async run(ctx?): Promise<any> {
<<<<<<< HEAD
    try {
      this.logger?.info('Export started......');
      await this.init(ctx);

      const { collection, chunkSize, repository } = this.options;
      const repo = repository || collection.repository;
      const total = (await repo.count(this.getFindOptions())) as number;
      this.logger?.info(`Found ${total} records to export from collection [${collection.name}]`);
      const totalCountStartTime = process.hrtime();
      let current = 0;

      // gt 200000, offset + limit will be slow,so use cursor
      const chunkHandle = (total > 200000 ? repo.chunkWithCursor : repo.chunk).bind(repo);
      const findOptions = {
        ...this.getFindOptions(),
        chunkSize: chunkSize || 200,
        beforeFind: async (options) => {
          this._batchQueryStartTime = process.hrtime();
        },
        afterFind: async (rows, options) => {
          if (this._batchQueryStartTime) {
            const diff = process.hrtime(this._batchQueryStartTime);
            const executionTime = (diff[0] * 1000 + diff[1] / 1000000).toFixed(2);
            if (Number(executionTime) > 1200) {
              this.logger?.warn(
                `Query took too long: ${executionTime}ms, fetched ${rows.length} records, options: ${JSON.stringify(
                  options,
                )}`,
              );
            } else {
              this.logger?.debug(`Query completed in ${executionTime}ms, fetched ${rows.length} records`);
            }
            this._batchQueryStartTime = null;
          }
        },
        callback: async (rows, options) => {
          for (const row of rows) {
            const startTime = process.hrtime();
            await this.handleRow(row, ctx);
            const diff = process.hrtime(startTime);
            const executionTime = (diff[0] * 1000 + diff[1] / 1000000).toFixed(2);
            if (Number(executionTime) > 500) {
              this.logger?.debug(`HandleRow took too long, completed in ${executionTime}ms`);
            }
          }
=======
    await this.init(ctx);

    const { collection, chunkSize, repository } = this.options;

    const total = await (repository || collection.repository).count(this.getFindOptions(ctx));
    let current = 0;

    await (repository || collection.repository).chunk({
      ...this.getFindOptions(ctx),
      chunkSize: chunkSize || 200,
      callback: async (rows, options) => {
        for (const row of rows) {
          await this.handleRow(row, ctx);
          current += 1;

>>>>>>> 07584909
          this.emit('progress', {
            total,
            current: (current += rows.length),
          });
          const diff = process.hrtime(totalCountStartTime);
          const currentTotalCountTime = (diff[0] * 1000 + diff[1] / 1000000).toFixed(2);
          this.logger?.info(
            `Processed ${current}/${total} records (${Math.round(
              (current / total) * 100,
            )}%), totalCountTime: ${currentTotalCountTime}ms`,
          );
        },
      };
      await chunkHandle(findOptions);
      this.logger?.info(`Export completed...... processed ${current} records in total`);
      return this.finalize();
    } catch (error) {
      this.logger?.error(`Export failed: ${error.message}`, { error });
      throw error;
    }
  }

  protected getAppendOptionsFromFields(ctx?) {
    const fields = this.options.fields.map((x) => x[0]);
    const hasPermissionFields = _.isEmpty(ctx?.permission?.can?.params)
      ? fields
      : _.intersection(ctx?.permission?.can?.params?.appends || [], fields);
    return hasPermissionFields
      .map((field) => {
        const fieldInstance = this.options.collection.getField(field);
        if (!fieldInstance) {
          throw new Error(`Field "${field}" not found: , please check the fields configuration.`);
        }

        if (fieldInstance.isRelationField()) {
          return field;
        }

        return null;
      })
      .filter(Boolean);
  }
  protected getFindOptions(ctx?) {
    const { findOptions = {} } = this.options;

    if (this.limit) {
      findOptions.limit = this.limit;
    }

    const appendOptions = this.getAppendOptionsFromFields(ctx);

    if (appendOptions.length) {
      return {
        ...findOptions,
        appends: appendOptions,
      };
    }

    return findOptions;
  }

  protected findFieldByDataIndex(dataIndex: Array<string>): IField {
    const { collection } = this.options;
    const currentField = collection.getField(dataIndex[0]);

    if (dataIndex.length > 1) {
      let targetCollection: ICollection;

      for (let i = 0; i < dataIndex.length; i++) {
        const isLast = i === dataIndex.length - 1;

        if (isLast) {
          return targetCollection.getField(dataIndex[i]);
        }

        targetCollection = (currentField as IRelationField).targetCollection();
      }
    }

    return currentField;
  }

  protected renderRawValue(value) {
    if (typeof value === 'object' && value !== null) {
      return JSON.stringify(value);
    }

    return value;
  }

  protected getFieldRenderer(field?: IField, ctx?): (value) => any {
    const InterfaceClass = this.options.collectionManager.getFieldInterface(field?.options?.interface);
    if (!InterfaceClass) {
      return this.renderRawValue;
    }
    const fieldInterface = new InterfaceClass(field?.options);
    return (value) => fieldInterface.toString(value, ctx);
  }

  protected formatValue(rowData: IModel, dataIndex: Array<string>, ctx?) {
    rowData = rowData.toJSON();
    const value = rowData[dataIndex[0]];
    const field = this.findFieldByDataIndex(dataIndex);
    const render = this.getFieldRenderer(field, ctx);

    if (dataIndex.length > 1) {
      const deepValue = deepGet(rowData, dataIndex);

      if (Array.isArray(deepValue)) {
        return deepValue.map(render).join(',');
      }

      return render(deepValue);
    }
    return render(value);
  }

  public generateOutputPath(prefix = 'export', ext = '', destination = os.tmpdir()): string {
    const fileName = `${prefix}-${Date.now()}-${Math.random().toString(36).slice(2)}${ext}`;
    return path.join(destination, fileName);
  }
}

export { BaseExporter };<|MERGE_RESOLUTION|>--- conflicted
+++ resolved
@@ -20,11 +20,8 @@
 import { deepGet } from '../utils/deep-get';
 import path from 'path';
 import os from 'os';
-<<<<<<< HEAD
 import { Logger } from '@nocobase/logger';
-=======
 import _ from 'lodash';
->>>>>>> 07584909
 
 export type ExportOptions = {
   collectionManager: ICollectionManager;
@@ -66,14 +63,13 @@
   abstract handleRow(row: any, ctx?): Promise<void>;
 
   async run(ctx?): Promise<any> {
-<<<<<<< HEAD
     try {
       this.logger?.info('Export started......');
       await this.init(ctx);
 
       const { collection, chunkSize, repository } = this.options;
       const repo = repository || collection.repository;
-      const total = (await repo.count(this.getFindOptions())) as number;
+      const total = (await repo.count(this.getFindOptions(ctx))) as number;
       this.logger?.info(`Found ${total} records to export from collection [${collection.name}]`);
       const totalCountStartTime = process.hrtime();
       let current = 0;
@@ -81,7 +77,7 @@
       // gt 200000, offset + limit will be slow,so use cursor
       const chunkHandle = (total > 200000 ? repo.chunkWithCursor : repo.chunk).bind(repo);
       const findOptions = {
-        ...this.getFindOptions(),
+        ...this.getFindOptions(ctx),
         chunkSize: chunkSize || 200,
         beforeFind: async (options) => {
           this._batchQueryStartTime = process.hrtime();
@@ -112,23 +108,6 @@
               this.logger?.debug(`HandleRow took too long, completed in ${executionTime}ms`);
             }
           }
-=======
-    await this.init(ctx);
-
-    const { collection, chunkSize, repository } = this.options;
-
-    const total = await (repository || collection.repository).count(this.getFindOptions(ctx));
-    let current = 0;
-
-    await (repository || collection.repository).chunk({
-      ...this.getFindOptions(ctx),
-      chunkSize: chunkSize || 200,
-      callback: async (rows, options) => {
-        for (const row of rows) {
-          await this.handleRow(row, ctx);
-          current += 1;
-
->>>>>>> 07584909
           this.emit('progress', {
             total,
             current: (current += rows.length),

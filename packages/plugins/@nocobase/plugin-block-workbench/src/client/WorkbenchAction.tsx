--- conflicted
+++ resolved
@@ -46,15 +46,9 @@
   const compile = useCompile();
   const title = compile(fieldSchema.title);
   return layout === WorkbenchLayout.Grid ? (
-<<<<<<< HEAD
-    <div title={title} style={{ width: '100%', overflow: 'hidden' }} className="nb-action-panel-container">
-      <Avatar style={{ backgroundColor }} size={54} icon={<Icon type={icon} />} />
-      <div className={cx(styles.title)}>{title}</div>
-=======
     <div title={fieldSchema.title} className={cx(styles.avatar)}>
       <Avatar style={{ backgroundColor }} size={48} icon={<Icon type={icon} />} />
       <div className={cx(styles.title)}>{fieldSchema.title}</div>
->>>>>>> cdcea99e
     </div>
   ) : (
     <span>{title}</span>

--- conflicted
+++ resolved
@@ -15,22 +15,13 @@
   DndContext,
   Icon,
   NocoBaseRecursionField,
-  useDesignable,
   useOpenModeContext,
   useSchemaInitializerRender,
   withDynamicSchemaProps,
-<<<<<<< HEAD
-  useBlockHeightProps,
-  useOpenModeContext,
-} from '@nocobase/client';
-import { Avatar, List, Space, theme } from 'antd';
-import React, { createContext, useEffect, useState, useRef, useMemo, useLayoutEffect } from 'react';
-=======
 } from '@nocobase/client';
 import { Avatar, Space } from 'antd';
 import { Grid, List } from 'antd-mobile';
 import React, { createContext } from 'react';
->>>>>>> cdcea99e
 import { WorkbenchLayout } from './workbenchBlockSettings';
 
 const ConfigureActionsButton = observer(
@@ -69,55 +60,11 @@
   }
 
   return (
-<<<<<<< HEAD
-    <div ref={containerRef} style={{ width: '100%' }}>
-      <Space
-        wrap
-        style={{ width: '100%', display: 'flex' }}
-        size={gap}
-        align="start"
-        className={css`
-           .ant-space-item {
-             width: ${isUnderMobile ? itemWidth + 'px' : '100%'}
-             display: flex;
-             .ant-nb-action {
-               padding: ${isUnderMobile ? '4px 0px' : null};
-             }
-             .nb-action-panel-container {
-               width: ${itemWidth}px !important;
-             }
-             .ant-avatar-circle {
-               width: ${avatarSize}px !important;
-               height: ${avatarSize}px !important;
-               line-height: ${avatarSize}px !important;
-             }
-           }
-         `}
-      >
-        {fieldSchema.mapProperties((s, key) => (
-          <div
-            key={key}
-            style={
-              isUnderMobile && {
-                flexBasis: `${itemWidth}px`,
-                flexShrink: 0,
-                flexGrow: 0,
-                display: 'flex',
-              }
-            }
-          >
-            <NocoBaseRecursionField name={key} schema={s} />
-          </div>
-        ))}
-      </Space>
-    </div>
-=======
     <Space wrap size={gap} align="start">
       {fieldSchema.mapProperties((s, key) => {
         return <NocoBaseRecursionField name={key} schema={s} />;
       })}
     </Space>
->>>>>>> cdcea99e
   );
 };
 

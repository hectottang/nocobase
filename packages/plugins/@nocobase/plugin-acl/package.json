{
  "name": "@nocobase/plugin-acl",
  "displayName": "Access control",
  "displayName.zh-CN": "权限控制",
  "description": "Based on roles, resources, and actions, access control can precisely manage interface configuration permissions, data operation permissions, menu access permissions, and plugin permissions.",
  "description.zh-CN": "基于角色、资源和操作的权限控制，可以精确控制界面配置权限、数据操作权限、菜单访问权限、插件权限。",
<<<<<<< HEAD
  "version": "1.6.0-alpha.8",
=======
  "version": "1.6.0-alpha.27",
>>>>>>> 32de5ffe
  "license": "AGPL-3.0",
  "main": "./dist/server/index.js",
  "homepage": "https://docs.nocobase.com/handbook/acl",
  "homepage.zh-CN": "https://docs-cn.nocobase.com/handbook/acl",
  "keywords": [
    "Users & permissions"
  ],
  "devDependencies": {
    "@types/jsonwebtoken": "^8.5.8",
    "jsonwebtoken": "^8.5.1",
    "react": "^18.2.0",
    "react-dom": "^18.2.0"
  },
  "peerDependencies": {
    "@nocobase/acl": "1.x",
    "@nocobase/actions": "1.x",
    "@nocobase/cache": "1.x",
    "@nocobase/client": "1.x",
    "@nocobase/database": "1.x",
    "@nocobase/server": "1.x",
    "@nocobase/test": "1.x",
    "@nocobase/utils": "1.x"
  },
  "repository": {
    "type": "git",
    "url": "git+https://github.com/nocobase/nocobase.git",
    "directory": "packages/plugins/acl"
  }
}<|MERGE_RESOLUTION|>--- conflicted
+++ resolved
@@ -4,11 +4,7 @@
   "displayName.zh-CN": "权限控制",
   "description": "Based on roles, resources, and actions, access control can precisely manage interface configuration permissions, data operation permissions, menu access permissions, and plugin permissions.",
   "description.zh-CN": "基于角色、资源和操作的权限控制，可以精确控制界面配置权限、数据操作权限、菜单访问权限、插件权限。",
-<<<<<<< HEAD
-  "version": "1.6.0-alpha.8",
-=======
   "version": "1.6.0-alpha.27",
->>>>>>> 32de5ffe
   "license": "AGPL-3.0",
   "main": "./dist/server/index.js",
   "homepage": "https://docs.nocobase.com/handbook/acl",

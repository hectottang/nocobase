--- conflicted
+++ resolved
@@ -10,12 +10,9 @@
 import { Context } from '@nocobase/actions';
 import { Cache } from '@nocobase/cache';
 import { Model, Repository } from '@nocobase/database';
-<<<<<<< HEAD
 import { AuthErrorCode } from '@nocobase/auth';
-=======
 import { UNION_ROLE_KEY } from '../constants';
 import { SystemRoleMode } from '../enum';
->>>>>>> b98a9a97
 
 export async function setCurrentRole(ctx: Context, next) {
   let currentRole = ctx.get('X-Role');

import { ApartmentOutlined } from '@ant-design/icons';
import { Graph } from '@antv/x6';
import { MiniMap } from '@antv/x6-plugin-minimap';
import { Scroller } from '@antv/x6-plugin-scroller';
import { Selection } from '@antv/x6-plugin-selection';
import { Snapline } from '@antv/x6-plugin-snapline';
import { register } from '@antv/x6-react-shape';
import { cx } from '@emotion/css';
import { SchemaOptionsContext } from '@formily/react';
import {
  APIClientProvider,
  ApplicationContext,
  CollectionCategroriesContext,
  CollectionCategroriesProvider,
  CollectionManagerProvider,
  CurrentAppInfoContext,
  SchemaComponentOptions,
  Select,
  collection,
  useAPIClient,
  useApp,
  useCollectionManager,
  useCompile,
  useCurrentAppInfo,
  useGlobalTheme,
<<<<<<< HEAD
  useApp,
  ApplicationContext,
  useCollectionManagerV2,
  SchemaComponent,
=======
>>>>>>> 1a2e19b5
} from '@nocobase/client';
import { App, Button, ConfigProvider, Layout, Spin, Switch, Tooltip } from 'antd';
import dagre from 'dagre';
import lodash from 'lodash';
import React, { createContext, forwardRef, useContext, useEffect, useLayoutEffect, useState } from 'react';
import { useSearchParams } from 'react-router-dom';
import { useAsyncDataSource, useCreateActionAndRefreshCM } from './action-hooks';
import { AddCollectionAction } from './components/AddCollectionAction';
import { ConnectorAction } from './components/ConnectorAction';
import { DirectionAction } from './components/DirectionAction';
import Entity from './components/Entity';
import { FullscreenAction } from './components/FullScreenAction';
import { LocateCollectionAction } from './components/LocateCollectionAction';
import { SelectCollectionsAction } from './components/SelectCollectionsAction';
import { SimpleNodeView } from './components/ViewNode';
import useStyles from './style';
import {
  cleanGraphContainer,
  formatData,
  getChildrenCollections,
  getDiffEdge,
  getDiffNode,
  getInheritCollections,
  getPopupContainer,
  useGCMTranslation,
} from './utils';
const { drop, groupBy, last, maxBy, minBy, take, uniq } = lodash;

const LINE_HEIGHT = 40;
const NODE_WIDTH = 250;
let targetGraph;
let targetNode;
const dir = 'TB'; // LR RL TB BT 横排

export enum DirectionType {
  Both = 'both',
  Target = 'target',
  Source = 'source',
}

export enum ConnectionType {
  Both = 'both',
  Inherit = 'inherited',
  Entity = 'entity',
}
const getGridData = (num, arr) => {
  const newArr = [];
  while (arr?.length > 0 && num) {
    newArr.push(arr.splice(0, num));
  }
  return newArr;
};

//初始布局
async function layout(createPositions, isSaveLayput) {
  const { positions } = targetGraph;
  let graphPositions = [];
  const nodes: any[] = targetGraph.getNodes();
  const edges = targetGraph.getEdges();
  const g: any = new dagre.graphlib.Graph();
  g.setGraph({ rankdir: dir, nodesep: 50, edgesep: 50, rankSep: 50, align: 'DL', controlPoints: true });
  g.setDefaultEdgeLabel(() => ({}));
  nodes.forEach((node, i) => {
    const width = NODE_WIDTH;
    const height = node.getPorts().length * 32 + 30;
    g.setNode(node.id, { width, height });
  });
  dagre.layout(g);
  const dNodes = getGridData(15, g.nodes());
  dNodes.forEach((arr, row) => {
    arr.forEach((id, index) => {
      const node = targetGraph.getCellById(id);
      const col = index % 15;
      if (node) {
        const targetPosition =
          (positions &&
            positions.find((v) => {
              return v.collectionName === node.store.data.name;
            })) ||
          {};
        const calculatedPosition = { x: col * 325 + 50, y: row * 400 + 100 };
        node.position(targetPosition.x || calculatedPosition.x, targetPosition.y || calculatedPosition.y);
        if (positions && !positions.find((v) => v.collectionName === node.store.data.name)) {
          // 位置表中没有的表都自动保存
          graphPositions.push({
            collectionName: node.store.data.name,
            x: calculatedPosition.x,
            y: calculatedPosition.y,
          });
        }
      }
    });
  });
  edges.forEach((edge) => {
    optimizeEdge(edge);
  });
  if (targetNode) {
    typeof targetNode === 'string'
      ? targetGraph.positionCell(last(nodes), 'top', { padding: 100 })
      : targetGraph.positionCell(targetNode, 'top', { padding: 100 });
  } else {
    targetGraph.positionCell(nodes[0], 'top-left', { padding: 100 });
  }
  if (graphPositions.length > 0 && isSaveLayput) {
    await createPositions(graphPositions);
    graphPositions = [];
  }
}

function optimizeEdge(edge) {
  const {
    store: {
      data: { connectionType },
    },
  } = edge;
  const source = edge.getSource();
  const target = edge.getTarget();
  const sorceNodeX = targetGraph.getCellById(source.cell)?.position().x;
  const targeNodeX = targetGraph.getCellById(target.cell)?.position().x;
  const leftAnchor = connectionType
    ? {
        name: 'topLeft',
        args: {
          dy: 20,
        },
      }
    : {
        name: 'left',
      };
  const rightAnchor = connectionType
    ? {
        name: 'topRight',
        args: {
          dy: 20,
        },
      }
    : 'right';
  const router = connectionType ? 'normal' : 'er';
  const vertices = edge.getVertices();
  vertices.forEach(() => {
    return edge.removeVertexAt(0);
  });
  if (sorceNodeX - 100 > targeNodeX) {
    edge.setSource({
      cell: source.cell,
      port: source.port,
      anchor: leftAnchor,
    });
    edge.setTarget({
      cell: target.cell,
      port: target.port,
      anchor: rightAnchor,
    });
    edge.setRouter(router, {
      direction: 'H',
    });
  } else if (Math.abs(sorceNodeX - targeNodeX) < 100) {
    const sourceCell = targetGraph.getCellById(source.cell);
    const targetCell = targetGraph.getCellById(target.cell);
    edge.setSource({
      cell: source.cell,
      port: source.port,
      anchor: leftAnchor,
    });
    edge.setTarget({
      cell: target.cell,
      port: target.port,
      anchor: leftAnchor,
    });
    if (connectionType) {
      edge.setVertices([
        { x: sourceCell.position().x - 30, y: sourceCell.position().y + 20 },
        { x: targetCell.position().x - 30, y: targetCell.position().y + 20 },
      ]);
      edge.setRouter('normal');
    } else {
      edge.setRouter('oneSide', { side: 'left' });
    }
  } else {
    edge.setSource({
      cell: source.cell,
      port: source.port,
      anchor: rightAnchor,
    });
    edge.setTarget({
      cell: target.cell,
      port: target.port,
      anchor: leftAnchor,
    });
    edge.setRouter(router, {
      direction: 'H',
    });
  }
}

export const CollapsedContext = createContext<any>({});
const formatNodeData = () => {
  const layoutNodes = [];
  const edges = targetGraph.getEdges();
  const nodes = targetGraph.getNodes();
  edges.forEach((edge) => {
    layoutNodes.push(edge.getSourceCellId());
    layoutNodes.push(edge.getTargetCellId());
  });
  const nodeGroup = groupBy(nodes, (v) => {
    if (layoutNodes.includes(v.id)) {
      return 'linkNodes';
    } else {
      return 'rawNodes';
    }
  });
  return nodeGroup;
};
//自动布局
const handelResetLayout = (isTemporaryLayout?) => {
  const { linkNodes = [], rawNodes = [] } = formatNodeData();
  const { positions } = targetGraph;
  const nodes = linkNodes.concat(rawNodes || []);
  const edges = targetGraph.getEdges();
  const g = new dagre.graphlib.Graph();
  let alternateNum;
  let rawEntity;
  let num;
  let minX;
  let maxY;
  const updatePositionData = [];
  g.setGraph({ rankdir: 'TB', nodesep: 50, edgesep: 50, rankSep: 50, align: 'DL', controlPoints: true });
  const width = 250;
  const height = 400;
  nodes.forEach((node) => {
    g.setNode(node.id, { width, height });
  });
  edges.forEach((edge) => {
    const source = edge.getSource();
    const target = edge.getTarget();
    g.setEdge(source.cell, target.cell, {});
  });
  dagre.layout(g);
  const gNodes = g.nodes();
  const nodeWithEdges = take(gNodes, linkNodes.length);
  const nodeWithoutEdges = drop(gNodes, linkNodes.length);
  nodeWithEdges.forEach((id) => {
    const node = targetGraph.getCellById(id);
    const positionId = positions.find((v) => v.collectionName === node.id)?.id;
    if (node) {
      const pos = g.node(id);
      updatePositionData.push({ id: positionId, x: pos.x, y: pos.y });
      node.position(pos?.x, pos?.y);
    }
  });
  if (nodeWithEdges.length) {
    maxY = targetGraph
      .getCellById(
        maxBy(nodeWithEdges, (k) => {
          return targetGraph.getCellById(k).position().y;
        }),
      )
      .position().y;
    minX = targetGraph
      .getCellById(
        minBy(nodeWithEdges, (k) => {
          return targetGraph.getCellById(k).position().x;
        }),
      )
      .position().x;
    const maxX = targetGraph
      .getCellById(
        maxBy(nodeWithEdges, (k) => {
          return targetGraph.getCellById(k).position().x;
        }),
      )
      .position().x;
    const yNodes = nodeWithEdges.filter((v) => {
      return Math.abs(targetGraph.getCellById(v).position().y - maxY) < 50;
    });
    const referenceNode: any = targetGraph
      .getCellById(maxBy(yNodes, (k) => targetGraph.getCellById(k).position().x))
      ?.position();
    num = Math.round(maxX / 320) || 1;
    alternateNum = Math.floor((4500 - (maxX + 100 - referenceNode.x)) / 280);
    rawEntity = getGridData(num, rawNodes);
    if (alternateNum >= 1) {
      const alternateNodes = take(nodeWithoutEdges, alternateNum);
      rawEntity = getGridData(num, drop(nodeWithoutEdges, alternateNum));
      alternateNodes.forEach((id, index) => {
        const node = targetGraph.getCellById(id);
        if (node) {
          const calculatedPosition = { x: referenceNode.x + 320 * index + 280, y: referenceNode.y };
          node.position(calculatedPosition.x, calculatedPosition.y);
          const positionId = positions.find((v) => v.collectionName === node.id)?.id;
          updatePositionData.push({ id: positionId, x: calculatedPosition.x, y: calculatedPosition.y });
        }
      });
    }
  } else {
    num = 15;
    alternateNum = 0;
    rawEntity = getGridData(15, rawNodes);
    minX = 50;
    maxY = 50;
  }
  rawEntity.forEach((arr, row) => {
    arr.forEach((id, index) => {
      const node = targetGraph.getCellById(id);
      const col = index % num;
      if (node) {
        const calculatedPosition = { x: col * 325 + minX, y: row * 300 + maxY + 300 };
        node.position(calculatedPosition.x, calculatedPosition.y);
        const positionId = positions.find((v) => v.collectionName === node.id)?.id;
        updatePositionData.push({ id: positionId, x: calculatedPosition.x, y: calculatedPosition.y });
      }
    });
  });
  edges.forEach((edge) => {
    optimizeEdge(edge);
  });
  targetGraph.positionCell(nodes[0], 'top-left', { padding: 100 });
  if (!isTemporaryLayout) {
    targetGraph.updatePositionAction(
      updatePositionData.filter((v) => v.id),
      true,
    );
  }
};

export const GraphDrawPage = React.memo(() => {
  const { theme } = useGlobalTheme();
  const { styles } = useStyles();
  const [searchParams, setSearchParams] = useSearchParams();
  const selectedCollections = searchParams.get('collections');
  const options = useContext(SchemaOptionsContext);
  const api = useAPIClient();
  const compile = useCompile();
  const { t } = useGCMTranslation();
  const [collectionData, setCollectionData] = useState<any>([]);
  const [collectionList, setCollectionList] = useState<any>([]);
  const [loading, setLoading] = useState(false);
  const { collections } = useCollectionManager();
  const cm = useCollectionManagerV2();
  const currentAppInfo = useCurrentAppInfo();
  const app = useApp();
  const {
    data: { database },
  } = currentAppInfo;
  const categoryCtx = useContext(CollectionCategroriesContext);
  const scope = { ...options?.scope };
  const components = { ...options?.components };
  const saveGraphPositionAction = async (data) => {
    await api.resource('graphPositions').create({ values: data });
    await refreshPositions();
  };
  const updatePositionAction = async (data, isbatch = false) => {
    if (!selectedCollections) {
      if (isbatch) {
        await api.resource('graphPositions').update({
          values: data,
        });
      } else {
        await api.resource('graphPositions').update({
          filter: { collectionName: data.collectionName },
          values: { ...data },
        });
      }
      await refreshPositions();
    }
  };
  const refreshPositions = async () => {
    const { data } = await api.resource('graphPositions').list({ paginate: false });
    targetGraph.positions = data.data;
    return Promise.resolve();
  };
  const setTargetNode = (node) => {
    targetNode = node;
    if (node === 'destory') {
      refreshPositions();
    }
  };
  const reloadCallback = async (collections) => {
    const data = collections.map((item) => item?.getOptions() || item);
    targetGraph.collections = data;
    targetGraph.updatePositionAction = updatePositionAction;
    const currentNodes = targetGraph.getNodes();
    setCollectionData(data);
    setCollectionList(data);
    if (!currentNodes.length) {
      if (!selectedCollections) {
        renderInitGraphCollection(data);
      }
    } else {
      renderDiffGraphCollection(data);
    }
  };
  const initGraphCollections = () => {
    targetGraph = new Graph({
      container: document.getElementById('container')!,
      moveThreshold: 0,
      virtual: false,
      async: true,
      connecting: {
        anchor: {
          name: 'midSide',
        },
      },
      mousewheel: {
        enabled: true,
        modifiers: ['ctrl', 'meta'],
      },
      interacting: {
        magnetConnectable: false,
      },
      preventDefaultBlankAction: true,
    });
    targetGraph.connectionType = ConnectionType.Both;
    targetGraph.direction = DirectionType.Target;
    targetGraph.cacheCollection = {};
    targetGraph.onConnectionAssociation = handleConnectionAssociation;
    targetGraph.onConnectionChilds = handleConnectionChilds;
    targetGraph.onConnectionParents = handleConnectionParents;
    Graph.registerPortLayout(
      'erPortPosition',
      (portsPositionArgs) => {
        return portsPositionArgs.map((_, index) => {
          return {
            position: {
              x: 0,
              y: (index + 1) * LINE_HEIGHT,
            },
            angle: 0,
          };
        });
      },
      true,
    );
    register({
      shape: 'er-rect',
      width: NODE_WIDTH,
      height: LINE_HEIGHT,
      ports: {
        groups: {
          list: {
            markup: [
              {
                tagName: 'rect',
                selector: 'portBody',
              },
            ],
            attrs: {
              portBody: {
                width: NODE_WIDTH,
                height: LINE_HEIGHT,
                strokeWidth: 1,
                // magnet: true,
                visibility: 'hidden',
              },
            },
            position: 'erPortPosition',
          },
        },
      },
      body: {
        refWidth: 100,
        refHeight: 100,
      },
      component: React.forwardRef((props, ref) => {
        return (
          <CurrentAppInfoContext.Provider value={currentAppInfo}>
            <APIClientProvider apiClient={api}>
              <SchemaComponentOptions inherit scope={scope} components={components}>
                <CollectionCategroriesProvider {...categoryCtx}>
                  <CollectionManagerProvider
                    // collections={targetGraph?.collections}
                    reloadCallback={reloadCallback}
                    cm={cm}
                  >
                    {/* TODO: 因为画布中的卡片是一次性注册进 Graph 的，这里的 theme 是存在闭包里的，因此当主题动态变更时，并不会触发卡片的重新渲染 */}
                    <ConfigProvider theme={theme as any}>
                      <div style={{ height: 'auto' }}>
                        <App>
                          <ApplicationContext.Provider value={app}>
                            <Entity {...props} setTargetNode={setTargetNode} targetGraph={targetGraph} />
                          </ApplicationContext.Provider>
                        </App>
                      </div>
                    </ConfigProvider>
                  </CollectionManagerProvider>
                </CollectionCategroriesProvider>
              </SchemaComponentOptions>
            </APIClientProvider>
          </CurrentAppInfoContext.Provider>
        );
      }),
    });
    targetGraph.use(
      new Scroller({
        autoResize: true,
        enabled: true,
        pannable: true,
        pageVisible: true,
        pageBreak: false,
        padding: { top: 10, left: 500, right: 300, bottom: 300 },
      }),
    );
    targetGraph.use(
      new MiniMap({
        container: document.getElementById('graph-minimap'),
        width: 300,
        height: 200,
        padding: 10,
        graphOptions: {
          async: true,
          createCellView(cell) {
            if (cell.isEdge()) {
              return null;
            }
            if (cell.isNode()) {
              return SimpleNodeView;
            }
          },
        },
      }),
    );
    targetGraph.use(
      new Selection({
        enabled: false,
        multiple: true,
        rubberband: true,
        movable: true,
        className: 'node-selecting',
        modifiers: 'shift',
      }),
    );
    targetGraph.use(
      new Snapline({
        enabled: true,
      }),
    );
    targetGraph.on('edge:mouseleave', ({ e, edge: targetEdge }) => {
      e.stopPropagation();
      handleEdgeUnActive(targetEdge);
    });
    targetGraph.on('node:mouseleave', ({ e, node }) => {
      e.stopPropagation();
      node.setProp({ actived: false });
    });
    targetGraph.on('node:moved', ({ e, node }) => {
      e.stopPropagation();
      const connectEdges = targetGraph.getConnectedEdges(node);
      const currentPosition = node.position();
      const oldPosition = targetGraph.positions.find((v) => v.collectionName === node.store.data.name);
      if (oldPosition) {
        (oldPosition.x !== currentPosition.x || oldPosition.y !== currentPosition.y) &&
          updatePositionAction({
            collectionName: node.store.data.name,
            ...currentPosition,
          });
      } else {
        saveGraphPositionAction({
          collectionName: node.store.data.name,
          ...currentPosition,
        });
      }
      connectEdges.forEach((edge) => {
        optimizeEdge(edge);
      });
    });
    targetGraph.on('cell:mouseenter', ({ e, cell, edge, node }) => {
      e.stopPropagation();
      cell.toFront();
      if (node) {
        cell.setProp({ actived: true });
      }

      if (edge) {
        handleEdgeActive(edge);
      }
    });
    targetGraph.on('blank:click', (e) => {
      if (targetGraph?.activeEdge) {
        handleEdgeUnActive(targetGraph?.activeEdge);
      }
      targetGraph.collapseNodes?.map((v) => {
        const node = targetGraph.getCellById(Object.keys(v)[0]);
        Object.values(v)[0] && node?.setData({ collapse: false });
      });
      targetGraph.cleanSelection();
    });
    targetGraph.on('node:selected', ({ e, node }) => {
      node.setProp({ select: true });
    });
    targetGraph.on('node:unselected', ({ e, node }) => {
      node.setProp({ select: false });
    });
  };
  const handleConnectionAssociation = ({ target, through }) => {
    const data = targetGraph.selectedCollections?.split(',') || [];
    data.push(target);
    through && data.push(through);
    const queryString = uniq(data).toString();
    setSearchParams([['collections', queryString]]);
    targetGraph.selectedCollections = queryString;
  };

  const handleConnectionChilds = (collections) => {
    let data = targetGraph.selectedCollections.split(',') || [];
    data = data.concat(collections);
    const queryString = uniq(data).toString();
    setSearchParams([['collections', queryString]]);
    targetGraph.selectedCollections = queryString;
  };
  const handleConnectionParents = (collections) => {
    let data = targetGraph.selectedCollections.split(',') || [];
    data = data.concat(collections);
    const queryString = uniq(data).toString();
    setSearchParams([['collections', queryString]]);
    targetGraph.selectedCollections = queryString;
  };

  const handleEdgeUnActive = (targetEdge) => {
    targetGraph.activeEdge = null;
    const { m2m, connectionType } = targetEdge.store?.data ?? {};
    const m2mLineId = m2m?.find((v) => v !== targetEdge.id);
    const m2mEdge = targetGraph.getCellById(m2mLineId);
    const lightsOut = (edge) => {
      const targeNode = targetGraph.getCellById(edge.store.data.target.cell);
      const sourceNode = targetGraph.getCellById(edge.store.data.source.cell);
      targeNode.setProp({ targetPort: false, associated: null });
      sourceNode.setProp({ sourcePort: false, associated: null });
      edge.setAttrs({
        line: {
          stroke: '#ddd',
          targetMarker: connectionType === ConnectionType.Inherit ? { name: 'classic', fill: '#ddd' } : null,
        },
      });
      edge.setLabels(
        edge.getLabels().map((v) => {
          return {
            ...v,
            attrs: {
              labelText: {
                ...v.attrs.labelText,
                fill: 'rgba(0, 0, 0, 0.3)',
              },
              labelBody: {
                ...v.attrs.labelBody,
                stroke: '#ddd',
              },
            },
          };
        }),
      );
    };
    lightsOut(targetEdge);
    m2mEdge && lightsOut(m2mEdge);
  };
  const handleEdgeActive = (targetEdge) => {
    targetGraph.activeEdge = targetEdge;
    const { associated, m2m, connectionType } = targetEdge.store?.data ?? {};
    const m2mLineId = m2m?.find((v) => v !== targetEdge.id);
    const m2mEdge = targetGraph.getCellById(m2mLineId);
    const lightUp = (edge) => {
      edge.toFront();
      edge.setAttrs({
        line: {
          stroke: '#1890ff',
          strokeWidth: 1,
          textAnchor: 'middle',
          textVerticalAnchor: 'middle',
          sourceMarker: null,
          targetMarker: connectionType === ConnectionType.Inherit ? { name: 'classic', fill: '#1890ff' } : null,
        },
      });
      edge.setLabels(
        edge.getLabels().map((v) => {
          return {
            ...v,
            attrs: {
              labelText: {
                ...v.attrs.labelText,
                fill: '#1890ff',
              },
              labelBody: {
                ...v.attrs.labelBody,

                stroke: '#1890ff',
              },
            },
          };
        }),
      );
      const targeNode = targetGraph.getCellById(edge.store.data.target.cell);
      const sourceNode = targetGraph.getCellById(edge.store.data.source.cell);
      targeNode.toFront();
      sourceNode.toFront();
      targeNode.setProp({
        targetPort: edge.store.data.target.port,
        associated,
      });
      sourceNode.setProp({
        sourcePort: edge.store.data.source.port,
        associated,
      });
    };
    lightUp(targetEdge);
    m2mEdge && lightUp(m2mEdge);
  };
  // 全量渲染
  const renderInitGraphCollection = (rawData, isSaveLayput = true) => {
    targetGraph.clearCells();
    const { nodesData, edgesData, inheritEdges } = formatData(rawData);
    targetGraph.data = { nodes: nodesData, edges: edgesData };
    targetGraph.fromJSON({ nodes: nodesData });
    targetGraph.addEdges(edgesData);
    targetGraph.addEdges(inheritEdges);
    layout(saveGraphPositionAction, isSaveLayput);
  };

  // 增量渲染
  const renderDiffGraphCollection = (rawData) => {
    const { positions }: { positions: { x: number; y: number }[] } = targetGraph;
    const { nodesData, edgesData, inheritEdges } = formatData(rawData);
    const currentNodes = targetGraph.getNodes().map((v) => v.store.data);
    const totalEdges = targetGraph.getEdges().map((v) => v.store.data);
    const currentEdgesGroup = groupBy(totalEdges, (v) => {
      if (v.connectionType) {
        return 'currentInheritEdges';
      } else {
        return 'currentRelateEdges';
      }
    });
    const diffNodes = getDiffNode(nodesData, currentNodes);
    const diffEdges = getDiffEdge(edgesData, currentEdgesGroup.currentRelateEdges || []);
    const diffInheritEdge = getDiffEdge(inheritEdges, currentEdgesGroup.currentInheritEdges || []);
    const maxY = maxBy(positions, 'y')?.y;
    const minX = minBy(positions, 'x')?.x;
    const yNodes = positions.filter((v) => {
      return Math.abs(v.y - maxY) < 100;
    });
    let referenceNode: any = maxBy(yNodes, 'x');
    let position;

    diffNodes.forEach(({ status, node, port }) => {
      const updateNode = targetGraph.getCellById(node.id);
      switch (status) {
        case 'add':
          if (referenceNode.x > 4500) {
            referenceNode = minBy(yNodes, 'x');
            position = { x: minX, y: referenceNode.y + 400 };
          } else {
            position = { x: referenceNode.x + 350, y: referenceNode.y };
          }
          targetNode = targetGraph.addNode({
            ...node,
            position,
          });
          if (!selectedCollections) {
            saveGraphPositionAction({
              collectionName: node.name,
              ...position,
            });
          }
          targetGraph && targetGraph.positionCell(targetNode, 'top', { padding: 200 });
          break;
        case 'insertPort':
          updateNode.insertPort(port.index, port.port);
          break;
        case 'deletePort':
          updateNode.removePort(port.id);
          break;
        case 'updateNode':
          updateNode.setProp({ title: node.title });
          break;
        case 'delete':
          targetGraph.removeCell(node.id);
          break;
        default:
          return null;
      }
    });
    const renderDiffEdges = (data) => {
      data.forEach(({ status, edge }) => {
        const newEdge = targetGraph.addEdge({
          ...edge,
        });
        switch (status) {
          case 'add':
            optimizeEdge(newEdge);
            break;
          case 'delete':
            targetGraph.removeCell(edge.id);
            break;
          default:
            return null;
        }
      });
    };
    setTimeout(() => {
      renderDiffEdges(diffEdges.concat(diffInheritEdge));
    }, 300);
  };

  const handleSearchCollection = (e) => {
    const value = e.target.value.toLowerCase();
    if (value) {
      const targetCollections = collectionData.filter((v) => {
        const collectionTitle = compile(v.title).toLowerCase();
        return collectionTitle.includes(value);
      });
      setCollectionList(targetCollections);
    } else {
      setCollectionList(collectionData);
    }
  };

  // 处理不同方向的继承关系表
  const hanleHighlightInheritedNode = (key, direction) => {
    if (direction === DirectionType.Target) {
      const INodes = getInheritCollections(targetGraph.collections, key);
      INodes.forEach((v) => {
        targetGraph.getCellById(v)?.setAttrs({
          hightLight: true,
          direction,
          connectionType: ConnectionType.Inherit,
        });
      });
    } else {
      const INodes = getChildrenCollections(targetGraph.collections, key);
      INodes.forEach((v) => {
        targetGraph.getCellById(v.name)?.setAttrs({
          hightLight: true,
          direction,
          connectionType: ConnectionType.Inherit,
        });
      });
    }
  };

  // target index entity relation
  const handelTargetIndexEntity: any = (key) => {
    const node = targetGraph.getCellById(key);
    targetGraph.cacheCollection[key] = true;
    const connectedEdges = targetGraph.getConnectedEdges(node);
    const visibleEdges = connectedEdges.filter((v) => !v.store.data?.connectionType && v.getTargetCellId() === key);
    visibleEdges.forEach((v) => {
      if (v.store.data.m2m) {
        v.store.data.m2m.forEach((i) => {
          const m2mEdge = targetGraph.getCellById(i);
          if (m2mEdge.getTargetCellId() === key) {
            const sourceId = m2mEdge.getSourceCellId();
            const node = targetGraph.getCellById(sourceId);
            if (!node.store.data.attrs?.hightLight) {
              node.setAttrs({
                hightLight: true,
                direction: DirectionType.Target,
                connectionType: ConnectionType.Entity,
              });
              handelTargetIndexEntity(sourceId);
            }
          }
        });
      }
      const sourceId = v.getSourceCellId();
      const node = targetGraph.getCellById(sourceId);
      if (!node.store.data.attrs?.hightLight) {
        node.setAttrs({
          hightLight: true,
          direction: DirectionType.Target,
          connectionType: ConnectionType.Entity,
        });
        handelTargetIndexEntity(sourceId);
      }
    });
  };

  // source index entity relation
  const handelSourceIndexEntity: any = (key) => {
    const node = targetGraph.getCellById(key);
    const connectedEdges = targetGraph.getConnectedEdges(node);
    const visibleEdges = connectedEdges.filter((v) => !v.store.data?.connectionType && v.getSourceCellId() === key);
    visibleEdges.forEach((v) => {
      if (v.store.data.m2m) {
        v.store.data.m2m.forEach((i) => {
          const m2mEdge = targetGraph.getCellById(i);
          if (m2mEdge.getSourceCellId() === key) {
            const targetId = m2mEdge.getTargetCellId();
            const node = targetGraph.getCellById(targetId);
            if (!node.store.data.attrs?.hightLight) {
              node.setAttrs({
                hightLight: true,
                direction: DirectionType.Source,
                connectionType: ConnectionType.Entity,
              });
              handelSourceIndexEntity(targetId);
            }
          }
        });
      }
      const targetId = v.getTargetCellId();
      const node = targetGraph.getCellById(targetId);
      if (!node.store.data.attrs?.hightLight) {
        node.setAttrs({
          hightLight: true,
          direction: DirectionType.Source,
          connectionType: ConnectionType.Entity,
        });
        handelSourceIndexEntity(targetId);
      }
    });
  };

  // 处理不同方向的实体关系表
  const handleHighlightRelationNodes = (nodekey, direction) => {
    if (direction === DirectionType.Target) {
      handelTargetIndexEntity(nodekey);
    } else {
      handelSourceIndexEntity(nodekey);
    }
  };
  const handleCleanHighlight = (key?, currentDirection?, currentConnectionType?) => {
    const nodes = targetGraph.getNodes().filter((v) => v.store.data.attrs?.hightLight);
    const length = nodes.length;
    for (let i = 0; i < length; i++) {
      const { direction, connectionType } = nodes[i].getAttrs();
      const filterFlag = nodes[i].id !== key;
      const directionFlag = key && targetGraph.filterConfig?.key === key ? direction !== currentDirection : true;
      const renltionshipFlag =
        key && targetGraph.filterConfig?.key === key ? connectionType !== currentConnectionType : true;
      if (nodes[i].id !== key) {
        setTimeout(() => {
          filterFlag &&
            (directionFlag || renltionshipFlag) &&
            nodes[i].setAttrs({
              hightLight: false,
            });
        }, 0);
      }
    }
  };

  const handleFiterCollections = (value) => {
    const { connectionType, direction, filterConfig } = targetGraph;
    const directionBothFlag1 = value === filterConfig?.key && direction === DirectionType.Both;
    const relationshipBothFlag =
      value === filterConfig?.key &&
      (connectionType === ConnectionType.Both || connectionType === filterConfig.connectionType);
    if (value) {
      (!directionBothFlag1 || !relationshipBothFlag) && handleCleanHighlight(value, direction, connectionType);
      targetNode = targetGraph.getCellById(value);
      targetGraph.positionCell(targetNode, 'center', { padding: 0 });
      targetNode.setAttrs({
        hightLight: true,
        connectionType: connectionType,
      });
      setTimeout(() => {
        if ([ConnectionType.Entity, ConnectionType.Both].includes(connectionType)) {
          if (direction === DirectionType.Both) {
            handleHighlightRelationNodes(value, DirectionType.Target);
            handleHighlightRelationNodes(value, DirectionType.Source);
          } else {
            direction === DirectionType.Target && handleHighlightRelationNodes(value, direction);
            direction === DirectionType.Source && handleHighlightRelationNodes(value, direction);
          }
        }
        if ([ConnectionType.Inherit, ConnectionType.Both].includes(connectionType)) {
          if (direction === DirectionType.Both) {
            hanleHighlightInheritedNode(value, DirectionType.Target);
            hanleHighlightInheritedNode(value, DirectionType.Source);
          } else {
            hanleHighlightInheritedNode(value, direction);
          }
        }
        targetGraph.filterConfig = {
          key: value,
          direction: direction,
          connectionType,
        };
      }, 0);
    } else {
      targetGraph.filterConfig = null;
      handleCleanHighlight();
    }
  };

  //切换连线类型
  const handleSetRelationshipType = (type) => {
    targetGraph.connectionType = type;
    const { filterConfig } = targetGraph;
    filterConfig && handleFiterCollections(filterConfig.key);
    handleSetEdgeVisible(type);
  };

  const handleSetEdgeVisible = (type) => {
    targetNode = null;
    const edges = targetGraph.getEdges();
    edges.forEach((v) => {
      const {
        store: {
          data: { connectionType },
        },
      } = v;
      if (type === ConnectionType.Entity) {
        if (connectionType) {
          v.setVisible(false);
        } else {
          v.setVisible(true);
        }
      } else if (type === ConnectionType.Inherit) {
        if (!connectionType) {
          v.setVisible(false);
        } else {
          v.setVisible(true);
        }
      } else {
        v.setVisible(true);
      }
    });
  };

  const handleDirectionChange = (direction) => {
    targetGraph.direction = direction;
    const { filterConfig } = targetGraph;
    if (filterConfig) {
      handleFiterCollections(filterConfig.key);
    }
  };

  useLayoutEffect(() => {
    initGraphCollections();
    return () => {
      targetGraph.off('cell:mouseenter');
      targetGraph.off('edge:mouseleave');
      targetGraph.off('node:moved');
      targetGraph.off('blank:click');
      targetGraph = null;
      targetNode = null;
    };
  }, []);

  useEffect(() => {
    setLoading(true);
    refreshPositions()
      .then(async () => {
        await reloadCallback(collections);
        setLoading(false);
      })
      .catch((err) => {
        setLoading(false);
        throw err;
      });
  }, []);

  useEffect(() => {
    if (selectedCollections && collectionList.length) {
      const selectKeys = selectedCollections?.split(',');
      const data = collectionList.filter((v) => selectKeys.includes(v.name));
      renderInitGraphCollection(data, false);
      handelResetLayout(true);
      targetGraph.selectedCollections = selectedCollections;
    } else {
      !selectedCollections && renderInitGraphCollection(collections, false);
    }
    return () => {
      cleanGraphContainer();
    };
  }, [searchParams, collectionList]);

  const loadCollections = async () => {
    return targetGraph.collections?.map((collection: any) => ({
      label: compile(collection.title),
      value: collection.name,
    }));
  };
  return (
    <Layout>
      <div className={styles.graphCollectionContainerClass}>
        <Spin spinning={loading}>
          <CollectionManagerProvider cm={cm} reloadCallback={reloadCallback}>
            <CollapsedContext.Provider value={{ collectionList, handleSearchCollection }}>
              <div className={cx(styles.collectionListClass)}>
                <SchemaComponent
                  components={{
                    Select: (props) => (
                      <Select popupMatchSelectWidth={false} {...props} getPopupContainer={getPopupContainer} />
                    ),
                    AddCollectionAction,
                    LocateCollectionAction,
                    SelectCollectionsAction,
                    DirectionAction,
                    ConnectorAction,
                    FullscreenAction,
                  }}
                  schema={{
                    type: 'void',
                    properties: {
                      block1: {
                        type: 'void',
                        'x-collection': 'collections',
                        'x-decorator': 'ResourceActionProvider',
                        'x-decorator-props': {
                          collection,
                          request: {
                            resource: 'collections',
                            action: 'list',
                            params: {
                              pageSize: 50,
                              filter: {
                                inherit: false,
                              },
                              sort: ['sort'],
                              appends: [],
                            },
                          },
                        },
                        properties: {
                          selectCollections: {
                            type: 'array',
                            'x-component': 'SelectCollectionsAction',
                          },
                          actions: {
                            type: 'void',
                            'x-component': 'ActionBar',
                            'x-component-props': {
                              style: {
                                fontSize: 16,
                              },
                            },
                            properties: {
                              create: {
                                type: 'void',
                                title: '{{ t("Create collection") }}',
                                'x-component': 'AddCollectionAction',
                                'x-component-props': {
                                  type: 'primary',
                                },
                              },
                              fullScreen: {
                                type: 'void',
                                'x-component': 'FullscreenAction',
                              },
                              locateCollection: {
                                type: 'void',
                                'x-component': 'LocateCollectionAction',
                                'x-component-props': {
                                  handleFiterCollections,
                                  icon: 'MenuOutlined',
                                  useAction: () => {
                                    return {
                                      run() {},
                                    };
                                  },
                                },
                              },
                              autoLayout: {
                                type: 'void',
                                'x-component': 'Action',
                                'x-component-props': {
                                  component: forwardRef(() => {
                                    return (
                                      <Tooltip title={t('Auto layout')} getPopupContainer={getPopupContainer}>
                                        <Button
                                          onClick={() => {
                                            handelResetLayout();
                                          }}
                                        >
                                          <ApartmentOutlined />
                                        </Button>
                                      </Tooltip>
                                    );
                                  }),
                                  useAction: () => {
                                    return {
                                      run() {},
                                    };
                                  },
                                },
                              },
                              connectionType: {
                                type: 'void',
                                'x-component': 'ConnectorAction',
                                'x-component-props': {
                                  onClick: handleSetRelationshipType,
                                  icon: 'MenuOutlined',
                                  useAction: () => {
                                    return {
                                      run() {},
                                    };
                                  },
                                },
                              },
                              direction: {
                                type: 'void',
                                'x-component': 'DirectionAction',
                                'x-component-props': {
                                  onClick: handleDirectionChange,
                                },
                              },
                              selectMode: {
                                type: 'void',
                                'x-component': () => {
                                  return (
                                    <Tooltip title={t('Selection')}>
                                      <Switch
                                        onChange={(value) => {
                                          targetGraph.toggleSelection();
                                        }}
                                      />
                                    </Tooltip>
                                  );
                                },
                              },
                            },
                          },
                        },
                      },
                    },
                  }}
                  scope={{
                    useAsyncDataSource,
                    loadCollections,
                    useCreateActionAndRefreshCM: () => useCreateActionAndRefreshCM(setTargetNode),
                    enableInherits: database?.dialect === 'postgres',
                  }}
                />
              </div>
            </CollapsedContext.Provider>
          </CollectionManagerProvider>
          <div id="container" style={{ width: '100vw' }}></div>
          <div
            id="graph-minimap"
            className={styles.graphMinimap}
            style={{ width: '300px', height: '250px', right: '10px', bottom: '20px', position: 'fixed' }}
          ></div>
        </Spin>
      </div>
    </Layout>
  );
});
GraphDrawPage.displayName = 'GraphDrawPage';<|MERGE_RESOLUTION|>--- conflicted
+++ resolved
@@ -14,22 +14,17 @@
   CollectionCategroriesProvider,
   CollectionManagerProvider,
   CurrentAppInfoContext,
+  SchemaComponent,
   SchemaComponentOptions,
   Select,
   collection,
   useAPIClient,
   useApp,
   useCollectionManager,
+  useCollectionManagerV2,
   useCompile,
   useCurrentAppInfo,
   useGlobalTheme,
-<<<<<<< HEAD
-  useApp,
-  ApplicationContext,
-  useCollectionManagerV2,
-  SchemaComponent,
-=======
->>>>>>> 1a2e19b5
 } from '@nocobase/client';
 import { App, Button, ConfigProvider, Layout, Spin, Switch, Tooltip } from 'antd';
 import dagre from 'dagre';

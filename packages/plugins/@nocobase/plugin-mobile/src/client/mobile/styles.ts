/**
 * This file is part of the NocoBase (R) project.
 * Copyright (c) 2020-2024 NocoBase Co., Ltd.
 * Authors: NocoBase Team.
 *
 * This project is dual-licensed under AGPL-3.0 and NocoBase Commercial License.
 * For more information, please refer to: https://www.nocobase.com/agreement.
 */

import { genStyleHook } from '@nocobase/client';
import { PageBackgroundColor } from '../constants';

<<<<<<< HEAD
export const useStyles = genStyleHook('nb-mobile', (token) => {
  const { componentCls } = token;
=======
      .nb-details .ant-formily-item-feedback-layout-loose {
        margin-bottom: 5px;
      }
      .nb-details .ant-formily-item-layout-vertical .ant-formily-item-label {
        margin-bottom: -8px;
      }
      .ant-card .ant-card-body {
        padding-bottom: 10px;
        padding-top: 10px;
      }
      .ant-pagination-simple {
        margin-top: 0px !important;
      }
      .nb-action-penal-container {
        margin-top: -10px;
        margin-bottom: -10px;
      }
      .nb-action-penal-container
        button[aria-label*='schema-initializer-WorkbenchBlock.ActionBar-workbench:configureActions'] {
        margin-bottom: 10px;
      }
      .nb-action-panel {
        padding-top: 10px;
      }
      // .nb-action-panel .ant-avatar-circle {
      //   width: 48px !important;
      //   height: 48px !important;
      //   line-height: 48px !important;
      // }
      .nb-chart-block .ant-card .ant-card-body {
        padding-bottom: 0px;
        padding-top: 0px;
      }
      .nb-chart-block .noco-card-item {
        margin-bottom: -13px;
      }
      .ant-table-thead button[aria-label*='schema-initializer-TableV2-table:configureColumns'] > span:last-child {
        display: none !important;
      }
      .ant-table-thead button[aria-label*='schema-initializer-TableV2-table:configureColumns'] > .ant-btn-icon {
        margin: 0px;
      }
      .ant-table-tbody .nb-column-initializer {
        min-width: 40px !important;
      }
      // reset Select record popup
      .ant-table-thead
        button[aria-label*='schema-initializer-TableV2.Selector-table:configureColumns']
        > span:last-child {
        display: none !important;
      }
      .ant-table-thead
        button[aria-label*='schema-initializer-TableV2.Selector-table:configureColumns']
        > .ant-btn-icon {
        margin: 0px;
      }
>>>>>>> b79e9035

  return {
    [componentCls]: {
      WebkitOverflowScrolling: 'touch',
      display: 'initial',

      '& ::-webkit-scrollbar': {
        display: 'none',
      },
      body: {
        backgroundColor: PageBackgroundColor,
      },
      '.nb-details .ant-formily-item-feedback-layout-loose': {
        marginBottom: '5px',
      },
      '.nb-details .ant-formily-item-layout-vertical .ant-formily-item-label': {
        marginBottom: '-8px',
      },
      '.ant-card .ant-card-body': {
        paddingBottom: '10px',
        paddingTop: '10px',
      },
      '.ant-pagination-simple': {
        marginTop: '0px !important',
      },
      '.nb-action-penal-container': {
        marginTop: '-10px',
        marginBottom: '-10px',
      },
      '.nb-action-penal-container button[aria-label*="schema-initializer-WorkbenchBlock.ActionBar-workbench:configureActions"]':
        {
          marginBottom: '10px',
        },
      '.ant-list-item': {
        paddingTop: '8px',
        paddingBottom: '8px',
      },
      '.nb-action-panel .ant-avatar-circle': {
        width: '48px !important',
        height: '48px !important',
        lineHeight: '48px !important',
      },
      '.nb-chart-block .ant-card .ant-card-body': {
        paddingBottom: '0px',
        paddingTop: '0px',
      },
      '.nb-chart-block .noco-card-item': {
        marginBottom: '-13px',
      },
      '.ant-table-thead button[aria-label*="schema-initializer-TableV2-table:configureColumns"] > span:last-child': {
        display: 'none !important',
      },
      '.ant-table-thead button[aria-label*="schema-initializer-TableV2-table:configureColumns"] > .ant-btn-icon': {
        margin: '0px',
      },
      '.ant-table-tbody .nb-column-initializer': {
        minWidth: '40px !important',
      },
      '.ant-table-thead button[aria-label*="schema-initializer-TableV2.Selector-table:configureColumns"] > span:last-child':
        {
          display: 'none !important',
        },
      '.ant-table-thead button[aria-label*="schema-initializer-TableV2.Selector-table:configureColumns"] > .ant-btn-icon':
        {
          margin: '0px',
        },
      '.ant-pagination .ant-pagination-total-text': {
        display: 'none',
      },
      '.ant-pagination .ant-pagination-options': {
        display: 'none',
      },
      '.ant-pagination .ant-pagination-item': {
        display: 'none',
      },
      '.ant-card-body .nb-action-bar .ant-btn': {
        justifyContent: 'space-between',
        display: 'flex',
        alignItems: 'center',
        gap: '8px',
        '& span': {
          display: 'contents',
        },
      },
      '.ant-card-body .nb-action-bar .ant-btn-icon': {
        marginInlineEnd: '0px !important',
      },
      '.ant-card-body .nb-table-container': {
        marginRight: '-20px',
        marginLeft: '-10px',
      },
      '.nb-action-bar button[aria-label*="schema-initializer-ActionBar-table:configureActions"] > span:last-child': {
        display: 'none !important',
      },
      '.nb-action-bar button[aria-label*="schema-initializer-ActionBar-table:configureActions"] > .ant-btn-icon': {
        margin: '0px',
      },
      '.nb-card-list .ant-row > div': {
        width: '100% !important',
        maxWidth: '100% !important',
      },
      '.mobile-page-header .adm-tabs-tab': {
        fontSize: '14px',
        height: '100%',
      },
      '.nb-mobile-setting': {
        '[data-menu-id$="-theme"]': {
          display: 'none',
        },
      },
    },
  };
});<|MERGE_RESOLUTION|>--- conflicted
+++ resolved
@@ -10,67 +10,8 @@
 import { genStyleHook } from '@nocobase/client';
 import { PageBackgroundColor } from '../constants';
 
-<<<<<<< HEAD
 export const useStyles = genStyleHook('nb-mobile', (token) => {
   const { componentCls } = token;
-=======
-      .nb-details .ant-formily-item-feedback-layout-loose {
-        margin-bottom: 5px;
-      }
-      .nb-details .ant-formily-item-layout-vertical .ant-formily-item-label {
-        margin-bottom: -8px;
-      }
-      .ant-card .ant-card-body {
-        padding-bottom: 10px;
-        padding-top: 10px;
-      }
-      .ant-pagination-simple {
-        margin-top: 0px !important;
-      }
-      .nb-action-penal-container {
-        margin-top: -10px;
-        margin-bottom: -10px;
-      }
-      .nb-action-penal-container
-        button[aria-label*='schema-initializer-WorkbenchBlock.ActionBar-workbench:configureActions'] {
-        margin-bottom: 10px;
-      }
-      .nb-action-panel {
-        padding-top: 10px;
-      }
-      // .nb-action-panel .ant-avatar-circle {
-      //   width: 48px !important;
-      //   height: 48px !important;
-      //   line-height: 48px !important;
-      // }
-      .nb-chart-block .ant-card .ant-card-body {
-        padding-bottom: 0px;
-        padding-top: 0px;
-      }
-      .nb-chart-block .noco-card-item {
-        margin-bottom: -13px;
-      }
-      .ant-table-thead button[aria-label*='schema-initializer-TableV2-table:configureColumns'] > span:last-child {
-        display: none !important;
-      }
-      .ant-table-thead button[aria-label*='schema-initializer-TableV2-table:configureColumns'] > .ant-btn-icon {
-        margin: 0px;
-      }
-      .ant-table-tbody .nb-column-initializer {
-        min-width: 40px !important;
-      }
-      // reset Select record popup
-      .ant-table-thead
-        button[aria-label*='schema-initializer-TableV2.Selector-table:configureColumns']
-        > span:last-child {
-        display: none !important;
-      }
-      .ant-table-thead
-        button[aria-label*='schema-initializer-TableV2.Selector-table:configureColumns']
-        > .ant-btn-icon {
-        margin: 0px;
-      }
->>>>>>> b79e9035
 
   return {
     [componentCls]: {
@@ -108,11 +49,11 @@
         paddingTop: '8px',
         paddingBottom: '8px',
       },
-      '.nb-action-panel .ant-avatar-circle': {
-        width: '48px !important',
-        height: '48px !important',
-        lineHeight: '48px !important',
-      },
+      // '.nb-action-panel .ant-avatar-circle': {
+      //   width: '48px !important',
+      //   height: '48px !important',
+      //   lineHeight: '48px !important',
+      // },
       '.nb-chart-block .ant-card .ant-card-body': {
         paddingBottom: '0px',
         paddingTop: '0px',

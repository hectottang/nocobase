import { ACL } from '@nocobase/acl';
import { registerActions } from '@nocobase/actions';
import { actions as authActions, AuthManager, AuthManagerOptions } from '@nocobase/auth';
import { Cache, CacheManager, CacheManagerOptions } from '@nocobase/cache';
import Database, { CollectionOptions, IDatabaseOptions } from '@nocobase/database';
import {
<<<<<<< HEAD
  AppLogger,
  AppLoggerOptions,
  createAppLogger,
  createLogger,
  getLoggerFilePath,
  LoggerOptions,
=======
  SystemLogger,
  RequestLoggerOptions,
  createLogger,
  getLoggerFilePath,
  LoggerOptions,
  SystemLoggerOptions,
  createSystemLogger,
>>>>>>> 318b4334
} from '@nocobase/logger';
import { ResourceOptions, Resourcer } from '@nocobase/resourcer';
import { applyMixins, AsyncEmitter, measureExecutionTime, Toposort, ToposortOptions } from '@nocobase/utils';
import chalk from 'chalk';
import { Command, CommandOptions, ParseOptions } from 'commander';
import { randomUUID } from 'crypto';
import { IncomingMessage, Server, ServerResponse } from 'http';
import { i18n, InitOptions } from 'i18next';
import Koa, { DefaultContext as KoaDefaultContext, DefaultState as KoaDefaultState } from 'koa';
import compose from 'koa-compose';
import lodash from 'lodash';
import { RecordableHistogram } from 'node:perf_hooks';
import { createACL } from './acl';
import { AppCommand } from './app-command';
import { AppSupervisor } from './app-supervisor';
import { createCacheManager } from './cache';
import { registerCli } from './commands';
import { CronJobManager } from './cron/cron-job-manager';
import { ApplicationNotInstall } from './errors/application-not-install';
import {
  createAppProxy,
  createI18n,
  createResourcer,
  enablePerfHooks,
  getCommandFullName,
  registerMiddlewares,
} from './helper';
import { ApplicationVersion } from './helpers/application-version';
import { Locale } from './locale';
import { Plugin } from './plugin';
import { InstallOptions, PluginManager } from './plugin-manager';

import packageJson from '../package.json';
<<<<<<< HEAD
import chalk from 'chalk';
import { RecordableHistogram } from 'node:perf_hooks';
=======
>>>>>>> 318b4334

export type PluginType = string | typeof Plugin;
export type PluginConfiguration = PluginType | [PluginType, any];

export interface ResourcerOptions {
  prefix?: string;
}

export interface AppLoggerOptions {
  request: RequestLoggerOptions;
  system: SystemLoggerOptions;
}

export interface ApplicationOptions {
  database?: IDatabaseOptions | Database;
  cacheManager?: CacheManagerOptions;
  resourcer?: ResourcerOptions;
  bodyParser?: any;
  cors?: any;
  dataWrapping?: boolean;
  registerActions?: boolean;
  i18n?: i18n | InitOptions;
  plugins?: PluginConfiguration[];
  acl?: boolean;
  logger?: AppLoggerOptions;
  pmSock?: string;
  name?: string;
  authManager?: AuthManagerOptions;
  perfHooks?: boolean;
}

export interface DefaultState extends KoaDefaultState {
  currentUser?: any;

  [key: string]: any;
}

export interface DefaultContext extends KoaDefaultContext {
  db: Database;
  cache: Cache;
  resourcer: Resourcer;
  i18n: any;

  [key: string]: any;
}

interface ActionsOptions {
  resourceName?: string;
  resourceNames?: string[];
}

interface ListenOptions {
  port?: number | undefined;
  host?: string | undefined;
  backlog?: number | undefined;
  path?: string | undefined;
  exclusive?: boolean | undefined;
  readableAll?: boolean | undefined;
  writableAll?: boolean | undefined;
  /**
   * @default false
   */
  ipv6Only?: boolean | undefined;
  signal?: AbortSignal | undefined;
}

interface StartOptions {
  cliArgs?: any[];
  dbSync?: boolean;
  checkInstall?: boolean;
  recover?: boolean;
}

type MaintainingStatus = 'command_begin' | 'command_end' | 'command_running' | 'command_error';

export type MaintainingCommandStatus = {
  command: {
    name: string;
  };
  status: MaintainingStatus;
  error?: Error;
};

export class Application<StateT = DefaultState, ContextT = DefaultContext> extends Koa implements AsyncEmitter {
  public listenServer: Server;
  declare middleware: any;
  stopped = false;
  ready = false;
  declare emitAsync: (event: string | symbol, ...args: any[]) => Promise<boolean>;
  public rawOptions: ApplicationOptions;
  public activatedCommand: {
    name: string;
  } = null;
  public running = false;
  public perfHistograms = new Map<string, RecordableHistogram>();
  protected plugins = new Map<string, Plugin>();
  protected _appSupervisor: AppSupervisor = AppSupervisor.getInstance();
  protected _started: boolean;
  private _authenticated = false;
  private _maintaining = false;
  private _maintainingCommandStatus: MaintainingCommandStatus;
  private _maintainingStatusBeforeCommand: MaintainingCommandStatus | null;
  private _actionCommand: Command;
  private _databases: Map<string, Database> = new Map();

  constructor(public options: ApplicationOptions) {
    super();
    this.context.reqId = randomUUID();
    this.rawOptions = this.name == 'main' ? lodash.cloneDeep(options) : {};
    this.init();

    this._appSupervisor.addApp(this);
  }

  protected _loaded: boolean;

  get loaded() {
    return this._loaded;
  }

  private _maintainingMessage: string;

  get maintainingMessage() {
    return this._maintainingMessage;
  }

  protected _cronJobManager: CronJobManager;

  get cronJobManager() {
    return this._cronJobManager;
  }

  get db() {
    return this.getDb();
  }

  protected _logger: SystemLogger;

  get logger() {
    return this._logger;
  }

  protected _resourcer: Resourcer;

  get resourcer() {
    return this._resourcer;
  }

  protected _cacheManager: CacheManager;

  get cacheManager() {
    return this._cacheManager;
  }

  protected _cache: Cache;

  get cache() {
    return this._cache;
  }

  set cache(cache: Cache) {
    this._cache = cache;
  }

  protected _cli: AppCommand;

  get cli() {
    return this._cli;
  }

  protected _i18n: i18n;

  get i18n() {
    return this._i18n;
  }

  protected _pm: PluginManager;

  get pm() {
    return this._pm;
  }

  protected _acl: ACL;

  get acl() {
    return this._acl;
  }

  protected _authManager: AuthManager;

  get authManager() {
    return this._authManager;
  }

  protected _locales: Locale;

  get locales() {
    return this._locales;
  }

  get localeManager() {
    return this._locales;
  }

  protected _version: ApplicationVersion;

  get version() {
    return this._version;
  }

  get log() {
    return this._logger;
  }

  get name() {
    return this.options.name || 'main';
  }

  isMaintaining() {
    return this._maintaining;
  }

  getMaintaining() {
    return this._maintainingCommandStatus;
  }

  setMaintaining(_maintainingCommandStatus: MaintainingCommandStatus) {
    this._maintainingCommandStatus = _maintainingCommandStatus;

    this.emit('maintaining', _maintainingCommandStatus);

    if (_maintainingCommandStatus.status == 'command_end') {
      this._maintaining = false;
      return;
    }

    this._maintaining = true;
  }

  setMaintainingMessage(message: string) {
    this._maintainingMessage = message;

    this.emit('maintainingMessageChanged', {
      message: this._maintainingMessage,
      maintainingStatus: this._maintainingCommandStatus,
    });
  }

  getVersion() {
    return packageJson.version;
  }

  plugin<O = any>(pluginClass: any, options?: O) {
    this.log.debug(`add plugin`, { method: 'plugin', name: pluginClass.name });
    this.pm.addPreset(pluginClass, options);
  }

  // @ts-ignore
  use<NewStateT = {}, NewContextT = {}>(
    middleware: Koa.Middleware<StateT & NewStateT, ContextT & NewContextT>,
    options?: ToposortOptions,
  ) {
    this.middleware.add(middleware, options);
    return this;
  }

  callback() {
    const fn = compose(this.middleware.nodes);

    if (!this.listenerCount('error')) this.on('error', this.onerror);

    return (req: IncomingMessage, res: ServerResponse) => {
      const ctx = this.createContext(req, res);

      // @ts-ignore
      return this.handleRequest(ctx, fn);
    };
  }

  collection(options: CollectionOptions) {
    return this.db.collection(options);
  }

  resource(options: ResourceOptions) {
    return this.resourcer.define(options);
  }

  actions(handlers: any, options?: ActionsOptions) {
    return this.resourcer.registerActions(handlers);
  }

  command(name: string, desc?: string, opts?: CommandOptions): AppCommand {
    return this.cli.command(name, desc, opts).allowUnknownOption();
  }

  findCommand(name: string): Command {
    return (this.cli as any)._findCommand(name);
  }

  async load(options?: any) {
    if (this._loaded) {
      return;
    }

    if (options?.reload) {
      this.setMaintainingMessage('app reload');
      this.log.info(`app.reload()`, { method: 'load' });
      const oldDb = this.getDb();

      this.init();
      if (!oldDb.closed()) {
        await oldDb.close();
      }
      if (this._cacheManager) {
        await this._cacheManager.close();
      }
    }

    this._cacheManager = await createCacheManager(this, this.options.cacheManager);

    this.setMaintainingMessage('init plugins');
    await this.pm.initPlugins();

    this.setMaintainingMessage('start load');

    this.setMaintainingMessage('emit beforeLoad');
    await this.emitAsync('beforeLoad', this, options);

    await this.pm.load(options);

    this.setMaintainingMessage('emit afterLoad');
    await this.emitAsync('afterLoad', this, options);
    this._loaded = true;
  }

  async reload(options?: any) {
    this.log.debug(`start reload`, { method: 'reload' });

    this._loaded = false;

    await this.emitAsync('beforeReload', this, options);

    await this.load({
      ...options,
      reload: true,
    });

    this.log.debug('emit afterReload', { method: 'reload' });
    this.setMaintainingMessage('emit afterReload');
    await this.emitAsync('afterReload', this, options);
    this.log.debug(`finish reload`, { method: 'reload' });
  }

  getPlugin<P extends Plugin>(name: string | typeof Plugin) {
    return this.pm.get(name) as P;
  }

  async parse(argv = process.argv) {
    return this.runAsCLI(argv);
  }

  async authenticate() {
    if (this._authenticated) {
      return;
    }
    this._authenticated = true;
    await this.db.auth();
    await this.db.checkVersion();
    await this.db.prepare();
  }

  async runCommand(command: string, ...args: any[]) {
    return await this.runAsCLI([command, ...args], { from: 'user' });
  }

  createCli() {
    const command = new AppCommand('nocobase')
      .usage('[command] [options]')
      .hook('preAction', async (_, actionCommand) => {
        this._actionCommand = actionCommand;
        this.activatedCommand = {
          name: getCommandFullName(actionCommand),
        };

        this.setMaintaining({
          status: 'command_begin',
          command: this.activatedCommand,
        });

        this.setMaintaining({
          status: 'command_running',
          command: this.activatedCommand,
        });

        await this.authenticate();
        await this.load();
      })
      .hook('postAction', async (_, actionCommand) => {
        if (this._maintainingStatusBeforeCommand?.error && this._started) {
          await this.restart();
        }
      });

    command.exitOverride((err) => {
      throw err;
    });

    return command;
  }

  async runAsCLI(argv = process.argv, options?: ParseOptions & { throwError?: boolean; reqId?: string }) {
    if (this.activatedCommand) {
      return;
    }
    if (options.reqId) {
      this.context.reqId = options.reqId;
      this._logger = this._logger.child({ reqId: this.context.reqId });
    }
    this._maintainingStatusBeforeCommand = this._maintainingCommandStatus;

    try {
      const command = await this.cli.parseAsync(argv, options);

      this.setMaintaining({
        status: 'command_end',
        command: this.activatedCommand,
      });

      return command;
    } catch (error) {
      console.log({ error });
      if (!this.activatedCommand) {
        this.activatedCommand = {
          name: 'unknown',
        };
      }

      this.setMaintaining({
        status: 'command_error',
        command: this.activatedCommand,
        error,
      });

      if (options?.throwError) {
        throw error;
      }
    } finally {
      const _actionCommand = this._actionCommand;
      if (_actionCommand) {
        const options = _actionCommand['options'];
        _actionCommand['_optionValues'] = {};
        _actionCommand['_optionValueSources'] = {};
        _actionCommand['options'] = [];
        for (const option of options) {
          _actionCommand.addOption(option);
        }
      }
      this._actionCommand = null;
      this.activatedCommand = null;
    }
  }

  async start(options: StartOptions = {}) {
    if (this._started) {
      return;
    }

    this._started = true;

    if (options.checkInstall && !(await this.isInstalled())) {
      throw new ApplicationNotInstall(
        `Application ${this.name} is not installed, Please run 'yarn nocobase install' command first`,
      );
    }

    this.setMaintainingMessage('starting app...');

    if (this.db.closed()) {
      await this.db.reconnect();
    }

    this.setMaintainingMessage('emit beforeStart');
    await this.emitAsync('beforeStart', this, options);

    this.setMaintainingMessage('emit afterStart');
    await this.emitAsync('afterStart', this, options);
    await this.emitStartedEvent(options);

    this.stopped = false;
  }

  async emitStartedEvent(options: StartOptions = {}) {
    await this.emitAsync('__started', this, {
      maintainingStatus: lodash.cloneDeep(this._maintainingCommandStatus),
      options,
    });
  }

  async isStarted() {
    return this._started;
  }

  async tryReloadOrRestart(options: StartOptions = {}) {
    if (this._started) {
      await this.restart(options);
    } else {
      await this.reload(options);
    }
  }

  async restart(options: StartOptions = {}) {
    if (!this._started) {
      return;
    }

    this._started = false;
    await this.emitAsync('beforeStop');
    await this.reload(options);
    await this.start(options);
    this.emit('__restarted', this, options);
  }

  async stop(options: any = {}) {
    this.log.debug('stop app...', { method: 'stop' });
    this.setMaintainingMessage('stopping app...');

    if (this.stopped) {
      this.log.warn(`Application ${this.name} already stopped`, { method: 'stop' });
      return;
    }

    await this.emitAsync('beforeStop', this, options);

    try {
      // close database connection
      // silent if database already closed
      if (!this.db.closed()) {
        this.log.info(`close db`, { method: 'stop' });
        await this.db.close();
      }
    } catch (e) {
      this.log.error(e.message, { method: 'stop', err: e.stack });
    }

    if (this._cacheManager) {
      await this._cacheManager.close();
    }

    await this.emitAsync('afterStop', this, options);

    this.stopped = true;
    this.log.info(`${this.name} is stopped`, { method: 'stop' });
    this._started = false;
  }

  async destroy(options: any = {}) {
    this.log.debug('start destroy app', { method: 'destory' });
    this.setMaintainingMessage('destroying app...');
    await this.emitAsync('beforeDestroy', this, options);
    await this.stop(options);

    this.log.debug('emit afterDestroy', { method: 'destory' });
    await this.emitAsync('afterDestroy', this, options);

    this.log.debug('finish destroy app', { method: 'destory' });
  }

  async isInstalled() {
    return (
      (await this.db.collectionExistsInDb('applicationVersion')) || (await this.db.collectionExistsInDb('collections'))
    );
  }

  async install(options: InstallOptions = {}) {
    this.setMaintainingMessage('installing app...');
    this.log.debug('Database dialect: ' + this.db.sequelize.getDialect(), { method: 'install' });

    if (options?.clean || options?.sync?.force) {
      this.log.debug('truncate database', { method: 'install' });
      await this.db.clean({ drop: true });
      this.log.debug('app reloading', { method: 'install' });
      await this.reload();
    } else if (await this.isInstalled()) {
      this.log.warn('app is installed', { method: 'install' });
      return;
    }

    this.log.debug('emit beforeInstall', { method: 'install' });
    this.setMaintainingMessage('call beforeInstall hook...');
    await this.emitAsync('beforeInstall', this, options);
    this.log.debug('start install plugins', { method: 'install' });
    await this.pm.install(options);
    this.log.debug('update version', { method: 'install' });
    await this.version.update();
    this.log.debug('emit afterInstall', { method: 'install' });
    this.setMaintainingMessage('call afterInstall hook...');
    await this.emitAsync('afterInstall', this, options);

    if (this._maintainingStatusBeforeCommand?.error) {
      return;
    }

    if (this._started) {
      await this.restart();
    }
  }

  async upgrade(options: any = {}) {
    await this.emitAsync('beforeUpgrade', this, options);
    const force = false;

    await measureExecutionTime(async () => {
      await this.db.migrator.up();
    }, 'Migrator');

    await measureExecutionTime(async () => {
      await this.db.sync({
        force,
        alter: {
          drop: force,
        },
      });
    }, 'Sync');

    await this.version.update();
    await this.emitAsync('afterUpgrade', this, options);

    this.log.debug(chalk.green(`✨  NocoBase has been upgraded to v${this.getVersion()}`));

    if (this._started) {
      await measureExecutionTime(async () => {
        await this.restart();
      }, 'Restart');
    }
  }

  toJSON() {
    return {
      appName: this.name,
      name: this.name,
    };
  }

  reInitEvents() {
    for (const eventName of this.eventNames()) {
      for (const listener of this.listeners(eventName)) {
        if (listener['_reinitializable']) {
          this.removeListener(eventName, listener as any);
        }
      }
    }
  }

  createLogger(options: LoggerOptions) {
    const { dirname } = options;
    return createLogger({
      ...options,
      dirname: getLoggerFilePath(this.name || 'main', dirname || ''),
    });
  }
  getDb(name = 'main') {
    return this._databases.get(name);
  }

  setDb(db: Database, name = 'main') {
    this._databases.set(name, db);
  }

  protected init() {
    const options = this.options;

    this._logger = createSystemLogger({
      dirname: getLoggerFilePath(this.name),
      filename: 'system',
      seperateError: true,
      ...(options.logger?.system || {}),
    }).child({
      reqId: this.context.reqId,
      app: this.name,
      module: 'application',
    });

    this.reInitEvents();

    this.middleware = new Toposort<any>();
    this.plugins = new Map<string, Plugin>();
    this._acl = createACL();

    this._cronJobManager = new CronJobManager(this);

    if (this.getDb()) {
      // MaxListenersExceededWarning
      this.getDb().removeAllListeners();
    }

    this.setDb(this.createDatabase(options));

    this._resourcer = createResourcer(options);
    this._cli = this.createCli();
    this._i18n = createI18n(options);
    this.context.db = this.getDb();
    this.context.getDb = this.getDb;

    // this.context.logger = this._logger;
    this.context.resourcer = this._resourcer;
    this.context.cacheManager = this._cacheManager;
    this.context.cache = this._cache;

    const plugins = this._pm ? this._pm.options.plugins : options.plugins;

    this._pm = new PluginManager({
      app: this,
      plugins: plugins || [],
    });

    this._authManager = new AuthManager({
      authKey: 'X-Authenticator',
      default: 'basic',
      ...(this.options.authManager || {}),
    });

    this.resource({
      name: 'auth',
      actions: authActions,
    });

    this._resourcer.use(this._authManager.middleware(), { tag: 'auth' });

    if (this.options.acl !== false) {
      this._resourcer.use(this._acl.middleware(), { tag: 'acl', after: ['auth'] });
    }

    this._locales = new Locale(createAppProxy(this));

    if (options.perfHooks) {
      enablePerfHooks(this);
    }

    registerMiddlewares(this, options);

    if (options.registerActions !== false) {
      registerActions(this);
    }

    registerCli(this);

    this._version = new ApplicationVersion(this);
  }

  protected createDatabase(options: ApplicationOptions) {
    const sqlLogger = this.createLogger({
      filename: 'sql',
      level: 'debug',
    });
    const logging = (msg: any) => {
      if (typeof msg === 'string') {
        msg = msg.replace(/[\r\n]/gm, '').replace(/\s+/g, ' ');
      }
      if (msg.includes('INSERT INTO')) {
        msg = msg.substring(0, 2000) + '...';
      }
      sqlLogger.debug({ message: msg, app: this.name, reqId: this.context.reqId });
    };
    const dbOptions = options.database instanceof Database ? options.database.options : options.database;
    const db = new Database({
      ...dbOptions,
      logging: dbOptions.logging ? logging : false,
      migrator: {
        context: { app: this },
      },
      logger: this._logger.child({ module: 'database' }),
    });
    return db;
  }
}

applyMixins(Application, [AsyncEmitter]);

export default Application;<|MERGE_RESOLUTION|>--- conflicted
+++ resolved
@@ -4,14 +4,6 @@
 import { Cache, CacheManager, CacheManagerOptions } from '@nocobase/cache';
 import Database, { CollectionOptions, IDatabaseOptions } from '@nocobase/database';
 import {
-<<<<<<< HEAD
-  AppLogger,
-  AppLoggerOptions,
-  createAppLogger,
-  createLogger,
-  getLoggerFilePath,
-  LoggerOptions,
-=======
   SystemLogger,
   RequestLoggerOptions,
   createLogger,
@@ -19,7 +11,6 @@
   LoggerOptions,
   SystemLoggerOptions,
   createSystemLogger,
->>>>>>> 318b4334
 } from '@nocobase/logger';
 import { ResourceOptions, Resourcer } from '@nocobase/resourcer';
 import { applyMixins, AsyncEmitter, measureExecutionTime, Toposort, ToposortOptions } from '@nocobase/utils';
@@ -53,11 +44,6 @@
 import { InstallOptions, PluginManager } from './plugin-manager';
 
 import packageJson from '../package.json';
-<<<<<<< HEAD
-import chalk from 'chalk';
-import { RecordableHistogram } from 'node:perf_hooks';
-=======
->>>>>>> 318b4334
 
 export type PluginType = string | typeof Plugin;
 export type PluginConfiguration = PluginType | [PluginType, any];
@@ -718,6 +704,7 @@
       dirname: getLoggerFilePath(this.name || 'main', dirname || ''),
     });
   }
+
   getDb(name = 'main') {
     return this._databases.get(name);
   }

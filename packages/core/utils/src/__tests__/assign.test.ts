/**
 * This file is part of the NocoBase (R) project.
 * Copyright (c) 2020-2024 NocoBase Co., Ltd.
 * Authors: NocoBase Team.
 *
 * This project is dual-licensed under AGPL-3.0 and NocoBase Commercial License.
 * For more information, please refer to: https://www.nocobase.com/agreement.
 */

import { assign } from '../assign';

describe('merge strategy', () => {
  describe('andMerge', () => {
    it('case 1', () => {
      const obj = assign(
        {},
        {
          filter: { a: 'a2' },
        },
        {
          filter: 'andMerge',
        },
      );
      expect(obj).toMatchObject({
        filter: { a: 'a2' },
      });
    });
    it('case 1-1', () => {
      const obj = assign(
        {
          filter: { a: 'a2' },
        },
        {},
        {
          filter: 'andMerge',
        },
      );
      expect(obj).toMatchObject({
        filter: { a: 'a2' },
      });
    });
    it('case 2', () => {
      const obj = assign(
        {
          filter: { a: 'a1' },
        },
        {},
        {
          filter: 'andMerge',
        },
      );
      expect(obj).toMatchObject({
        filter: { a: 'a1' },
      });
    });
    it('case 2-2', () => {
      const obj = assign(
        {},
        {
          filter: { a: 'a1' },
        },
        {
          filter: 'andMerge',
        },
      );
      expect(obj).toMatchObject({
        filter: { a: 'a1' },
      });
    });
    it('case 3', () => {
      const obj = assign(
        {
          filter: { a: 'a1' },
        },
        {
          filter: undefined,
        },
        {
          filter: 'andMerge',
        },
      );
      expect(obj).toMatchObject({
        filter: { a: 'a1' },
      });
    });
    it('case 3-2', () => {
      const obj = assign(
        {
          filter: undefined,
        },
        {
          filter: { a: 'a1' },
        },
        {
          filter: 'andMerge',
        },
      );
      expect(obj).toMatchObject({
        filter: { a: 'a1' },
      });
    });
    it('case 4', () => {
      const obj = assign(
        {
          filter: { a: 'a1' },
        },
        {
          filter: { a: 'a2' },
        },
        {
          filter: 'andMerge',
        },
      );
      expect(obj).toMatchObject({
        filter: {
          $and: [{ a: 'a1' }, { a: 'a2' }],
        },
      });
    });
  });

  describe('orMerge', () => {
    it('case 1', () => {
      const obj = assign(
        {},
        {
          filter: { a: 'a2' },
        },
        {
          filter: 'orMerge',
        },
      );
      expect(obj).toMatchObject({
        filter: { a: 'a2' },
      });
    });
    it('case 2', () => {
      const obj = assign(
        {
          filter: { a: 'a1' },
        },
        {},
        {
          filter: 'orMerge',
        },
      );
      expect(obj).toMatchObject({
        filter: { a: 'a1' },
      });
    });
    it('case 3', () => {
      const obj = assign(
        {
          filter: { a: 'a1' },
        },
        {
          filter: undefined,
        },
        {
          filter: 'orMerge',
        },
      );
      expect(obj).toMatchObject({
        filter: { a: 'a1' },
      });
    });
    it('case 1', () => {
      const obj = assign(
        {
          filter: { a: 'a2' },
        },
        {},
        {
          filter: 'orMerge',
        },
      );
      expect(obj).toMatchObject({
        filter: { a: 'a2' },
      });
    });
    it('case 2', () => {
      const obj = assign(
        {},
        {
          filter: { a: 'a1' },
        },
        {
          filter: 'orMerge',
        },
      );
      expect(obj).toMatchObject({
        filter: { a: 'a1' },
      });
    });
    it('case 3', () => {
      const obj = assign(
        {
          filter: undefined,
        },
        {
          filter: { a: 'a1' },
        },
        {
          filter: 'orMerge',
        },
      );
      expect(obj).toMatchObject({
        filter: { a: 'a1' },
      });
    });
    it('case 4', () => {
      const obj = assign(
        {
          filter: { a: 'a1' },
        },
        {
          filter: { a: 'a2' },
        },
        {
          filter: 'orMerge',
        },
      );
      expect(obj).toMatchObject({
        filter: {
          $or: [{ a: 'a1' }, { a: 'a2' }],
        },
      });
    });
  });

  describe('intersect', () => {
    it('case 1', () => {
      const obj = assign(
        {
          key1: ['val1'],
        },
        {
          key1: ['val2'],
        },
        {
          key1: 'intersect',
        },
      );
      expect(obj).toMatchObject({
        key1: [],
      });
    });
    it('case 2', () => {
      const obj = assign(
        {
          key1: ['val1'],
        },
        {},
        {
          key1: 'intersect',
        },
      );
      expect(obj).toMatchObject({
        key1: ['val1'],
      });
    });
    it('case 2', () => {
      const obj = assign(
        {},
        {
          key1: ['val1'],
        },
        {
          key1: 'intersect',
        },
      );
      expect(obj).toMatchObject({
        key1: ['val1'],
      });
    });
    it('case 3', () => {
      const obj = assign(
        {},
        {
          key1: ['val2'],
        },
        {
          key1: 'intersect',
        },
      );
      expect(obj).toMatchObject({
        key1: ['val2'],
      });
    });
    it('case 3', () => {
      const obj = assign(
        {
          key1: ['val2'],
        },
        {},
        {
          key1: 'intersect',
        },
      );
      expect(obj).toMatchObject({
        key1: ['val2'],
      });
    });
    it('case 4', () => {
      const obj = assign(
        {
          key1: 'a,b,c',
        },
        {
          key1: 'b,c,d',
        },
        {
          key1: 'intersect',
        },
      );
      expect(obj).toMatchObject({
        key1: ['b', 'c'],
      });
    });
    it('case 5', () => {
      const obj = assign(
        {
          key1: 'a,b,c',
        },
        {
          key1: ['b', 'c', 'd'],
        },
        {
          key1: 'intersect',
        },
      );
      expect(obj).toMatchObject({
        key1: ['b', 'c'],
      });
    });
  });

  describe('union', () => {
    it('case 1', () => {
      const obj = assign(
        {
          key1: ['val1'],
        },
        {
          key1: ['val2'],
        },
        {
          key1: 'union',
        },
      );
      expect(obj).toMatchObject({
        key1: ['val1', 'val2'],
      });
    });
    it('case 2', () => {
      const obj = assign(
        {},
        {
          key1: ['val1'],
        },
        {
          key1: 'union',
        },
      );
      expect(obj).toMatchObject({
        key1: ['val1'],
      });
    });
    it('case 2', () => {
      const obj = assign(
        {
          key1: ['val1'],
        },
        {},
        {
          key1: 'union',
        },
      );
      expect(obj).toMatchObject({
        key1: ['val1'],
      });
    });
    it('case 3', () => {
      const obj = assign(
        {},
        {
          key1: ['val2'],
        },
        {
          key1: 'union',
        },
      );
      expect(obj).toMatchObject({
        key1: ['val2'],
      });
    });
    it('case 3', () => {
      const obj = assign(
        {
          key1: ['val2'],
        },
        {},
        {
          key1: 'union',
        },
      );
      expect(obj).toMatchObject({
        key1: ['val2'],
      });
    });
    it('case 4', () => {
      const obj = assign(
        {
          key1: 'a,b,c',
        },
        {
          key1: 'b,c,d',
        },
        {
          key1: 'union',
        },
      );
      expect(obj).toMatchObject({
        key1: ['a', 'b', 'c', 'd'],
      });
    });
    it('case 5', () => {
      const obj = assign(
        {
          key1: 'a,b,c',
        },
        {
          key1: ['b', 'c', 'd'],
        },
        {
          key1: 'union',
        },
      );
      expect(obj).toMatchObject({
        key1: ['a', 'b', 'c', 'd'],
      });
    });
  });

  describe('function', () => {
    it('case 1', () => {
      const obj = assign(
        {
          key1: 'val1',
        },
        {
          key1: 'val2',
        },
        {
          key1: (x, y) => `${x} + ${y}`,
        },
      );
      expect(obj).toMatchObject({
        key1: 'val1 + val2',
      });
    });
    it('case 2', () => {
      const obj = assign(
        {
          filter: { a: 'a2' },
        },
        {},
        {
          filter: () => '123',
        },
      );
      expect(obj).toMatchObject({
        filter: '123',
      });
    });
    it('case 3', () => {
      const obj = assign(
        {},
        {
          filter: { a: 'a2' },
        },
        {
          filter: () => '123',
        },
      );
      expect(obj).toMatchObject({
        filter: '123',
      });
    });
  });

  describe('merge', () => {
    it('case 1', () => {
      const obj = assign(
        {
          key1: { a: 'a1' },
        },
        {
          key1: { b: 'b1' },
        },
        {
          key1: 'merge',
        },
      );
      expect(obj).toMatchObject({
        key1: { b: 'b1' },
      });
    });
  });

  describe('overwrite', () => {
    it('case 1', () => {
      const obj = assign(
        {
          key1: 'a',
        },
        {
          key1: 'b',
        },
        {
          key1: 'overwrite',
        },
      );
      expect(obj).toMatchObject({
        key1: 'b',
      });
    });
    it('case 2', () => {
      const obj = assign(
        {
          key1: 'a',
        },
        {},
        {
          key1: 'overwrite',
        },
      );
      expect(obj).toMatchObject({
        key1: 'a',
      });
    });
    it('case 3', () => {
      const obj = assign(
        {},
        {
          key1: 'a',
        },
        {
          key1: 'overwrite',
        },
      );
      expect(obj).toMatchObject({
        key1: 'a',
      });
    });
    it('case 4', () => {
      const obj = assign(
        {
          key1: 'a',
        },
        {
          key1: undefined,
        },
        {
          key1: 'overwrite',
        },
      );
      expect(obj).toMatchObject({
        key1: 'a',
      });
    });
    it('case 5', () => {
      const obj = assign(
        {
          key1: 'a',
        },
        {
          key1: null,
        },
        {
          key1: 'overwrite',
        },
      );
      expect(obj).toMatchObject({
        key1: null,
      });
    });
    it('case 6', () => {
      const obj = assign(
        {
          key1: 'a',
        },
        {
          key1: '',
        },
        {
          key1: 'overwrite',
        },
      );
      expect(obj).toMatchObject({
        key1: '',
      });
    });
    it('case 7', () => {
      const obj = assign(
        {
          key1: 'a,b,c',
        },
        {},
        {
          key1: 'overwrite',
        },
      );
      expect(obj).toMatchObject({
        key1: ['a', 'b', 'c'],
      });
    });
    it('case 8', () => {
      const obj = assign(
        {},
        {
          key1: 'a,b,c',
        },
        {
          key1: 'overwrite',
        },
      );
      expect(obj).toMatchObject({
        key1: ['a', 'b', 'c'],
      });
    });
  });

  describe('default = deepmerge', () => {
    it('case 1', () => {
      const obj = assign(
        {
          key1: 'val1',
        },
        {
          key1: 'val2',
        },
      );
      expect(obj).toMatchObject({
        key1: 'val2',
      });
    });
    it('case 2', () => {
      const obj = assign(
        {
          key1: 'val1',
        },
        {
          key1: null,
        },
      );
      expect(obj).toMatchObject({
        key1: null,
      });
    });
    it('case 3', () => {
      const obj = assign(
        {
          key1: 'val1',
        },
        {
          key1: {},
        },
      );
      expect(obj).toMatchObject({
        key1: {},
      });
    });
    it('case 3', () => {
      const obj = assign(
        {
          key1: 'val1',
        },
        {
          key1: [],
        },
      );
      expect(obj).toMatchObject({
        key1: [],
      });
    });
    it('case 4', () => {
      const obj = assign(
        {
          key1: ['val1'],
        },
        {
          key1: ['val2'],
        },
      );
      expect(obj).toMatchObject({
        key1: ['val2'],
      });
    });
    it('case 5', () => {
      const obj = assign(
        {
          key1: { a: 'a1' },
        },
        {
          key1: { b: 'b1' },
        },
      );
      expect(obj).toMatchObject({
        key1: { a: 'a1', b: 'b1' },
      });
    });
  });

  describe('source is empty', () => {
    it('case 1', () => {
      const obj = assign(
        {
          resourceName: 'uiSchemas',
          resourceIndex: 'n0jylid5rqa',
          actionName: 'getJsonSchema',
          values: {},
<<<<<<< HEAD
=======
          sort: 'id',
          fields: ['id'],
          except: ['id'],
          whitelist: ['id1'],
          blacklist: ['id2'],
>>>>>>> 26d937b8
        },
        {},
        {
          filter: 'andMerge',
          fields: 'intersect',
          except: 'union',
          whitelist: 'intersect',
          blacklist: 'intersect',
          sort: 'overwrite',
        },
      );
      expect(obj).toMatchObject({
        resourceName: 'uiSchemas',
        resourceIndex: 'n0jylid5rqa',
        actionName: 'getJsonSchema',
        values: {},
<<<<<<< HEAD
=======
        sort: 'id',
        fields: ['id'],
        except: ['id'],
        whitelist: ['id1'],
        blacklist: ['id2'],
>>>>>>> 26d937b8
      });
    });
  });
});<|MERGE_RESOLUTION|>--- conflicted
+++ resolved
@@ -720,14 +720,11 @@
           resourceIndex: 'n0jylid5rqa',
           actionName: 'getJsonSchema',
           values: {},
-<<<<<<< HEAD
-=======
           sort: 'id',
           fields: ['id'],
           except: ['id'],
           whitelist: ['id1'],
           blacklist: ['id2'],
->>>>>>> 26d937b8
         },
         {},
         {
@@ -744,14 +741,11 @@
         resourceIndex: 'n0jylid5rqa',
         actionName: 'getJsonSchema',
         values: {},
-<<<<<<< HEAD
-=======
         sort: 'id',
         fields: ['id'],
         except: ['id'],
         whitelist: ['id1'],
         blacklist: ['id2'],
->>>>>>> 26d937b8
       });
     });
   });

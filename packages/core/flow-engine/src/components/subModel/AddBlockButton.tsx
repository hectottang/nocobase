/**
 * This file is part of the NocoBase (R) project.
 * Copyright (c) 2020-2024 NocoBase Co., Ltd.
 * Authors: NocoBase Team.
 *
 * This project is dual-licensed under AGPL-3.0 and NocoBase Commercial License.
 * For more information, please refer to: https://www.nocobase.com/agreement.
 */

import React, { useMemo } from 'react';
import { AddSubModelButton } from './AddSubModelButton';
import { FlowModel } from '../../models/flowModel';
import { ModelConstructor } from '../../types';
import { Button } from 'antd';

interface AddBlockButtonProps {
  /**
<<<<<<< HEAD
   * 父模型类名，用于确定支持的区块类型
   */
  ParentModelClass?: string | ModelConstructor;

=======
   * 父模型实例
   */
  model: FlowModel;
  /**
   * 子模型基类，用于确定支持的区块类型
   */
  subModelBaseClass?: string | ModelConstructor;
>>>>>>> 8873baa4
  subModelKey?: string;
  subModelType?: 'object' | 'array';
  /**
   * 点击后的回调函数
   */
  onModelAdded?: (subModel: FlowModel) => Promise<void>;
  /**
   * 按钮文本
   */
  children?: React.ReactNode;
}

/**
 * 专门用于添加块模型的按钮组件
 *
 * @example
 * ```tsx
 * <AddBlockButton
 *   model={parentModel}
 *   subModelBaseClass={'FlowModel'}
 * />
 * ```
 */
<<<<<<< HEAD
export const AddBlockButton: React.FC<AddBlockButtonProps> = observer(
  ({
    ParentModelClass = 'BlockFlowModel',
    subModelKey = 'blocks',
    children = 'Add block',
    subModelType = 'array',
    ...props
  }) => {
    const items = useMemo<
      {
        key: string;
        label: string;
        icon?: React.ReactNode;
        item: typeof FlowModel;
        use: string;
        unique?: boolean;
      }[]
    >(() => {
      const blockClasses = props.model.flowEngine.filterModelClassByParent(ParentModelClass);
      const registeredBlocks = [];
      for (const [className, ModelClass] of blockClasses) {
        registeredBlocks.push({
          key: className,
          label: ModelClass.meta?.title || className,
          icon: ModelClass.meta?.icon,
          item: ModelClass,
          use: className,
          // unique: ModelClass.meta?.uniqueSub,
          // added: null,
        });
      }
      return registeredBlocks;
    }, [props.model, ParentModelClass]);

    return (
      <AddSubModelButton {...props} subModelKey={subModelKey} subModelType={subModelType} items={items}>
        {children}
      </AddSubModelButton>
    );
  },
);
=======
export const AddBlockButton: React.FC<AddBlockButtonProps> = ({
  model,
  subModelBaseClass = 'BlockFlowModel',
  subModelKey = 'blocks',
  children = <Button>Add block</Button>,
  subModelType = 'array',
  onModelAdded,
}) => {
  const items = useMemo(() => {
    const blockClasses = model.flowEngine.filterModelClassByParent(subModelBaseClass);
    const registeredBlocks = [];
    for (const [className, ModelClass] of blockClasses) {
      registeredBlocks.push({
        key: className,
        label: ModelClass.meta?.title || className,
        icon: ModelClass.meta?.icon,
        createModelOptions: {
          ...ModelClass.meta?.defaultOptions,
          use: className,
        },
      });
    }
    return registeredBlocks;
  }, [model, subModelBaseClass]);

  return (
    <AddSubModelButton
      model={model}
      subModelKey={subModelKey}
      subModelType={subModelType}
      items={items}
      onModelAdded={onModelAdded}
    >
      {children}
    </AddSubModelButton>
  );
};
>>>>>>> 8873baa4

AddBlockButton.displayName = 'AddBlockButton';<|MERGE_RESOLUTION|>--- conflicted
+++ resolved
@@ -15,12 +15,6 @@
 
 interface AddBlockButtonProps {
   /**
-<<<<<<< HEAD
-   * 父模型类名，用于确定支持的区块类型
-   */
-  ParentModelClass?: string | ModelConstructor;
-
-=======
    * 父模型实例
    */
   model: FlowModel;
@@ -28,7 +22,6 @@
    * 子模型基类，用于确定支持的区块类型
    */
   subModelBaseClass?: string | ModelConstructor;
->>>>>>> 8873baa4
   subModelKey?: string;
   subModelType?: 'object' | 'array';
   /**
@@ -52,49 +45,6 @@
  * />
  * ```
  */
-<<<<<<< HEAD
-export const AddBlockButton: React.FC<AddBlockButtonProps> = observer(
-  ({
-    ParentModelClass = 'BlockFlowModel',
-    subModelKey = 'blocks',
-    children = 'Add block',
-    subModelType = 'array',
-    ...props
-  }) => {
-    const items = useMemo<
-      {
-        key: string;
-        label: string;
-        icon?: React.ReactNode;
-        item: typeof FlowModel;
-        use: string;
-        unique?: boolean;
-      }[]
-    >(() => {
-      const blockClasses = props.model.flowEngine.filterModelClassByParent(ParentModelClass);
-      const registeredBlocks = [];
-      for (const [className, ModelClass] of blockClasses) {
-        registeredBlocks.push({
-          key: className,
-          label: ModelClass.meta?.title || className,
-          icon: ModelClass.meta?.icon,
-          item: ModelClass,
-          use: className,
-          // unique: ModelClass.meta?.uniqueSub,
-          // added: null,
-        });
-      }
-      return registeredBlocks;
-    }, [props.model, ParentModelClass]);
-
-    return (
-      <AddSubModelButton {...props} subModelKey={subModelKey} subModelType={subModelType} items={items}>
-        {children}
-      </AddSubModelButton>
-    );
-  },
-);
-=======
 export const AddBlockButton: React.FC<AddBlockButtonProps> = ({
   model,
   subModelBaseClass = 'BlockFlowModel',
@@ -132,6 +82,5 @@
     </AddSubModelButton>
   );
 };
->>>>>>> 8873baa4
 
 AddBlockButton.displayName = 'AddBlockButton';
{
  "Display <1><0>10</0><1>20</1><2>50</2><3>100</3></1> items per page": "Показать <1><0>10</0><1>20</1><2>50</2><3>100</3></1> элементов на странице",
  "Meet <1><0>All</0><1>Any</1></1> conditions in the group": "Выполнить <1><0>Все</0><1>Любое</1></1> условия в группе",
  "Open in<1><0>Modal</0><1>Drawer</1><2>Window</2></1>": "Открыть в<1><0>Модальное окно</0><1>Ящик</1><2>Окно</2></1>",
  "{{count}} filter items": "{{count}} отфильтровано элементов",
  "{{count}} more items": "{{count}} больше элементов",
  "Total {{count}} items": "Всего {{count}} элементов",
  "Today": "Сегодня",
  "Yesterday": "Вчера",
  "Tomorrow": "Завтра",
  "Month": "Месяц",
  "Week": "Неделя",
  "This week": "Эта неделя",
  "Next week": "Следующая неделя",
  "This month": "Этот месяц",
  "Next month": "Следующий месяц",
  "Last quarter": "Прошлый квартал",
  "This quarter": "Этот квартал",
  "Next quarter": "Следующий квартал",
  "This year": "Этот год",
  "Next year": "Следующий год",
  "Last week": "Прошлая неделя",
  "Last month": "Прошлый месяц",
  "Last year": "Прошлый год",
  "Last 7 days": "Последние 7 дней",
  "Last 30 days": "Последние 30 дней",
  "Last 90 days": "Последние 90 дней",
  "Next 7 days": "Следующие 7 дней",
  "Next 30 days": "Следующие 30 дней",
  "Next 90 days": "Следующие 90 дней",
  "Work week": "Рабочая неделя",
  "Day": "День",
  "Agenda": "Расписание",
  "Date": "Дата",
  "Time": "Время",
  "Event": "Событие",
  "None": "Ничего",
  "Unconnected": "Не подключен",
  "System settings": "Системные настройки",
  "System title": "Системный заголовок",
  "Logo": "Логотип",
  "Add menu item": "Добавить элемент меню",
  "Page": "Страница",
  "Name": "Имя",
  "Icon": "Иконка",
  "Group": "Группа",
  "Link": "Ссылка",
  "Save conditions": "Сохранить условия",
  "Edit menu item": "Изменить пункт меню",
  "Move to": "Перенести",
  "Insert left": "Вставить слева",
  "Insert right": "Вставить справа",
  "Insert inner": "Вставить внутрь",
  "Delete": "Удалить",
  "Disassociate": "Разъединить",
  "Disassociate record": "Разъединить запись",
  "Are you sure you want to disassociate it?": "Вы уверены, что хотите разъединить это?",
  "UI editor": "UI редактор",
  "Collection": "Коллекция",
  "Collections & Fields": "Коллекции & Поля",
  "Roles & Permissions": "Роли & Разрешения",
  "Edit profile": "Изменить профиль",
  "Change password": "Сменить пароль",
  "Old password": "Старый пароль",
  "New password": "Новый пароль",
  "Switch role": "Сменить роль",
  "Super admin": "Супер админ",
  "Language": "Язык",
  "Allow sign up": "Разрешить регистрацию",
  "Sign out": "Выйти",
  "Cancel": "Отмена",
  "Submit": "Отправить",
  "Close": "Закрыть",
  "Set the data scope": "Установить область данных",
  "Data loading mode": "Режим загрузки данных",
  "Set data loading mode": "Установить режим загрузки данных",
  "Automatically load data": "Автоматически загружать данные",
  "Load data after filtering": "Загружать данные после фильтрации",
  "Data blocks": "Блоки данных",
  "Filter blocks": "Просеивающие блоки",
  "Table": "Таблица",
  "Form": "Форма",
  "Collapse": "Свернуть",
  "Select data source": "Выбрать источник данных",
  "Calendar": "Календарь",
  "Kanban": "Канбан",
  "Select grouping field": "Выбрать поле группировки",
  "Media": "Медиа",
  "Markdown": "Markdown",
  "Wysiwyg": "Wysiwyg",
  "Chart blocks": "Блоки диаграммы",
  "Column chart": "Колонки",
  "Bar chart": "Столбики",
  "Line chart": "Линейная",
  "Pie chart": "Круговая",
  "Area chart": "Область",
  "Other chart": "Другая диаграмма",
  "Other blocks": "Другие блоки",
  "In configuration": "В конфигурации",
  "Chart title": "Заголовок диаграммы",
  "Chart type": "Тип диаграммы",
  "Chart config": "Конфиг. диаграммы",
  "Templates": "Шаблоны",
  "Select template": "Выбрать шаблон",
  "Action logs": "Журналы действий",
  "Create template": "Создать шаблон",
  "Edit markdown": "Редактировать markdown",
  "Add block": "Добавить блок",
  "Add new": "Добавить новый",
  "Add record": "Зобавить запись",
  "Custom field display name": "Отображаемое имя поля пользователя",
  "Display fields": "Показать поля",
  "Edit record": "Изменить запись",
  "Delete menu item": "Удалить пункт меню",
  "Add page": "Добавить страницу",
  "Add group": "Добавить группу",
  "Add link": "Добавить ссылку",
  "Insert above": "Вставить выше",
  "Insert below": "Вставить ниже",
  "Save": "Сохранить",
  "Delete block": "Удалить блок",
  "Are you sure you want to delete it?": "Вы уверены, что хотите удалить это?",
  "This is a demo text, **supports Markdown syntax**.": "Это демо текст, **поддерживает синтаксис Markdown**.",
  "Filter": "Фильтр",
  "Connect data blocks": "Соединить блоки данных",
  "Action type": "Тип действия",
  "Actions": "Действия",
  "Insert": "Вставить",
  "Update": "Обновить",
  "View": "Вид",
  "View record": "Показать запись",
  "Refresh": "Обновить",
  "Data changes": "Изменения данных",
  "Field name": "Имя поля",
  "Before change": "До изменений",
  "After change": "После изменений",
  "Delete record": "Удалить запись",
  "Create collection": "Создать Коллекцию",
  "Collection display name": "Отображение имени Коллекции",
  "Collection name": "Имя Коллекции",
  "Categories": "Категории таблиц данных",
  "Randomly generated and can be modified. Support letters, numbers and underscores, must start with an letter.": "Случайно сгенерированный и может быть изменен. Поддерживает буквы, цифры и подчеркивания, должно начинаться с буквы.",
  "Edit": "Изменить",
  "Edit collection": "Изменить Коллекцию",
  "Configure fields": "Конфигурировать поля",
  "Configure columns": "Конфигурировать колонки",
  "Edit field": "Изменить поле",
  "Configure fields of {{title}}": "Конфигурировать поле {{title}}",
  "Basic": "Базовый",
  "Single line text": "Текстовая строка",
  "Long text": "Текстовое поле",
  "Phone": "Телефон",
  "Email": "Email",
  "Number": "Число",
  "Integer": "Целое",
  "Percent": "Процент",
  "Password": "Пароль",
  "Advanced type": "Продвинутый",
  "Formula": "Формула",
  "Formula description": "Вычисляет значение на базе значений других полей той же записи.",
  "Choices": "Выбор",
  "Checkbox": "Чекбокс",
  "Single select": "Одиночный выбор",
  "Multiple select": "Множественный выбор",
  "Radio group": "Радио группа",
  "Checkbox group": "Чекбокс группа",
  "China region": "Китай регион",
  "Date & Time": "Дата & Время",
  "Datetime": "Датавремя",
  "Relation": "Связь",
  "Link to": "Ссылка на",
  "Link to description": "Используется для быстрого создания связей коллекций и совместим с наиболее распространенными сценариями. Подходит для использования не разработчиками. Когда он присутствует в виде поля, это раскрывающийся список, используемый для выбора записей из целевой коллекции. После создания он одновременно генерирует связанные поля текущей коллекции в целевой коллекции.",
  "Sub-table": "Подтаблица",
  "System info": "Системная инфо",
  "Created at": "Когда создано",
  "Last updated at": "Когда изменено",
  "Created by": "Кто создал",
  "Last updated by": "Кто изменил",
  "Add field": "Добавить поле",
  "Field display name": "Отображаемое имя поля",
  "Field type": "Тип поля",
  "Field interface": "Интерфейс поля",
  "Date format": "Формат даты",
  "Year/Month/Day": "Год/Месяц/День",
  "Year-Month-Day": "Год-Месяц-День",
  "Day/Month/Year": "День/Месяц/Год",
  "Show time": "Показать время",
  "Time format": "Фрмат времени",
  "12 hour": "12 час",
  "24 hour": "24 час",
  "Relationship type": "Тип отношений",
  "Source collection": "Исходная коллекция",
  "Source key": "Исходный ключ",
  "Target collection": "Целевая коллекция",
  "Through collection": "Через коллекцию",
  "Target key": "Целевой ключ",
  "Foreign key": "Внешний ключ",
  "One to one": "Один к одному",
  "One to many": "Один ко многим",
  "Many to one": "Многие к одному",
  "Many to many": "Многие ко многим",
  "One to one description": "Используется для создания отношений один к одному. Например, у пользователя есть профиль.",
  "One to many description": "Используется для создания отношения «один ко многим». Например, в стране может быть много городов, а город может находиться только в одной стране. Когда он присутствует в виде поля, это подтаблица, в которой отображаются записи связанной коллекции. При создании поле «многие к одному» автоматически создается в связанной коллекции.",
  "Many to one description": "Используется для создания отношений «многие к одному». Например, город может принадлежать только одной стране, а в стране может быть много городов. Когда он присутствует в виде поля, это раскрывающийся список, используемый для выбора записи из связанной коллекции. После создания поле «один ко многим» автоматически создается в связанной коллекции.",
  "Many to many description": "Используется для создания отношений «многие ко многим». Например, у ученика будет много учителей, а у учителя будет много учеников. Когда он присутствует в виде поля, это раскрывающийся список, используемый для выбора записей из связанной коллекции.",
  "Foreign key 1": "Внешний ключ 1",
  "Foreign key 2": "Внешний ключ 2",
  "Add filter": "Добавить фильтр",
  "Add filter group": "Добавить группу фильтров",
  "Comparision": "Сравнение",
  "is": "соответствует",
  "is not": "не соответствует",
  "contains": "содержит",
  "does not contain": "не содержит",
  "starts with": "начинается с",
  "not starts with": "не начинается с",
  "ends with": "оканчивается на",
  "not ends with": "не оканчивается на",
  "is empty": "пустое",
  "is not empty": "не пустое",
  "Edit chart": "Изменить диаграмму",
  "Add text": "Добавить текст",
  "Filterable fields": "Фильтруемые поля",
  "Edit button": "Изменить кнопку",
  "Hide": "Скрыть",
  "Enable actions": "Разрешить действия",
  "Export": "Экспортировать",
  "Customize": "Настроить",
  "Function": "Функция",
  "Popup form": "Всплывающая форма",
  "Flexible popup": "Гибкое всплывающее окно",
  "Configure actions": "Настройка действий",
  "Display order number": "Показать порядковые номера",
  "Enable drag and drop sorting": "Разрешить сортировку перетаскиванием",
  "Triggered when the row is clicked": "Срабатывает при нажатии на строку",
  "Add tab": "Добавить вкладку",
  "Disable tabs": "Запретить вкладки",
  "Details": "Подробности",
  "Edit form": "Изменить форму",
  "Create form": "Создать форму",
  "Form (Edit)": "Форма (Изменить)",
  "Form (Add new)": "Форма (Добавить новый)",
  "Edit tab": "Изменить вкладку",
  "Relationship blocks": "Блоки отношений",
  "Select record": "Выбрать запись",
  "Display name": "Показать имя",
  "Select icon": "Выбрать иконку",
  "Custom column name": "Пользовательское имя колонки",
  "Edit description": "Изменить описание",
  "Required": "Обязательное",
  "Label field": "Метка поля",
  "Default is the ID field": "По умолчанию это поле ID",
  "Set default sorting rules": "Установить правила сортировки по умолчанию",
  "is before": "находится до",
  "is after": "находится после",
  "is on or after": "находится на или после",
  "is on or before": "находится на или до",
  "is between": "находится в диапазоне",
  "Upload": "Закачать",
  "Select level": "Выберите уровень",
  "Province": "Область",
  "City": "Город",
  "Area": "Район",
  "Street": "Улица",
  "Village": "Деревня",
  "Must select to the last level": "Нужно выбрать до последнего уровня",
  "Move {{title}} to": "Переместить {{title}} на",
  "Target position": "Целевая позиция",
  "After": "После",
  "Before": "До",
  "Add {{type}} before \"{{title}}\"": "Добавить {{type}} до \"{{title}}\"",
  "Add {{type}} after \"{{title}}\"": "Добавить {{type}} после \"{{title}}\"",
  "Add {{type}} in \"{{title}}\"": "Добавить {{type}} в \"{{title}}\"",
  "Original name": "Оригинальное имя",
  "Custom name": "Пользовательское имя",
  "Custom Title": "Пользовательский Заголовок",
  "Options": "Опции",
  "Option value": "Значение опции",
  "Option label": "Метка опции",
  "Color": "Цвет",
  "Add option": "Добавить опцию",
  "Related collection": "Связанная коллекция",
  "Allow linking to multiple records": "Позволить прилинковать много записей",
  "Configure calendar": "Настроить календарь",
  "Title field": "Поле заголовка",
  "Start date field": "Поле даты начала",
  "End date field": "Поле даты окончания",
  "Navigate": "Навигация",
  "Title": "Заголовок",
  "Description": "Описание",
  "Select view": "Выбрать вид",
  "Reset": "Сбросить",
  "Exportable fields": "Экспортируемые поля",
  "Saved successfully": "Успешно сохранено",
  "Nickname": "Никнейм",
  "Sign in": "Войти",
  "Create an account": "Создать аккаунт",
  "Sign up": "Зарегистрироваться",
  "Confirm password": "Подтвердить пароль",
  "Log in with an existing account": "Войти в существующий аккаунт",
  "Signed up successfully. It will jump to the login page.": "Успешно зарегистрировано. Вы будете перенаправлены на страницу входа.",
  "Password mismatch": "Пароли не совпадают",
  "Users": "Пользователи",
  "Roles": "Роли",
  "Add role": "Добавить роль",
  "Role name": "Имя роли",
  "Configure": "Настроить",
  "Configure permissions": "Настроить разрешения",
  "Edit role": "Изменить роль",
  "Action permissions": "Разрешения на действия",
  "Menu permissions": "Разрешения на Меню",
  "Menu item name": "Название пункта Меню",
  "Allow access": "Разрешить доступ",
  "Action name": "Название действия",
  "Allow action": "Разрешить действия",
  "Action scope": "Область действий",
  "Operate on new data": "Работать с новыми данными",
  "Operate on existing data": "Работать с существующими данными",
  "Yes": "Да",
  "No": "Нет",
  "Red": "Красный",
  "Magenta": "Сиреневый",
  "Volcano": "Вулканический",
  "Orange": "Оранжевый",
  "Gold": "Золотой",
  "Lime": "Лайм",
  "Green": "Зеленый",
  "Cyan": "Голубой",
  "Blue": "Синий",
  "Geek blue": "Тёмно-синий",
  "Purple": "Фиолетовый",
  "Default": "По умолчанию",
  "Add card": "Добавить карточку",
  "edit title": "изменить заголовок",
  "Turn pages": "Перелистывать страницы",
  "Others": "Другие",
  "Other records": "Другие записи",
  "Save as template": "Сохранить как шаблон",
  "Save as block template": "Сохранить как шаблон Блока",
  "Block templates": "Шаблоны блоков",
  "Convert reference to duplicate": "Преобразовать ссылку в дубликат",
  "Template name": "Имя Шаблона",
  "Block type": "Тип Блока",
  "No blocks to connect": "Нет Блоков для подключения",
  "Action column": "Колонка действий",
  "Records per page": "Записей на страницу",
  "(Fields only)": "(Только поля)",
  "Button title": "Имя кнопки",
  "Button icon": "Иконка кнопки",
  "Submitted successfully": "Успешно отправлено",
  "Operation succeeded": "Операция прошла успешно",
  "Operation failed": "Операция не удалась",
  "Open mode": "Открытый режим",
  "Menu item title": "Заголовок пункта Меню",
  "Menu item icon": "Иконка пункта Меню",
  "Target": "Цель",
  "Position": "Положение",
  "Insert before": "Вставить до",
  "Insert after": "Вставить после",
  "UI Editor": "UI Редактор",
  "ASC": "по возр.",
  "DESC": "по убыв.",
  "Add sort field": "Добавить поле сортировки",
  "ID": "ID",
  "Drawer": "Ящик",
  "Dialog": "Диалог",
  "Delete action": "Удалить действие",
  "Custom column title": "Пользовательский заголовок колонки",
  "Column title": "заголовок столбца",
  "Original title: ": "Заголовок по умолчанию: ",
  "Delete table column": "Удалить колонку таблицы",
  "Skip required validation": "Пропустить обязатеьную проверку",
  "Form values": "Значения формы",
  "Fields values": "Значения полей",
  "The field has been deleted": "Поле было удалено",
  "When submitting the following fields, the saved values are": "При отправке следующих полей, сохраненные значения такие",
  "After successful submission": "После удачной отправки",
  "Then": "Затем",
  "Stay on current page": "Оставаться на текущей странице",
  "Redirect to": "Перенаправить на",
  "Save action": "Сохранить действие",
  "Exists": "Существуют",
  "Add condition": "Добавить правило",
  "Add condition group": "Добавить группу правил",
  "exists": "существуют",
  "not exists": "не существуют",
  "=": "=",
  "≠": "≠",
  ">": ">",
  "≥": "≥",
  "<": "<",
  "≤": "≤",
  "Role UID": "UID Роли",
  "Precision": "Точность",
  "Formula mode": "Режим формулы",
  "Expression": "Переменная",
  "Input +, -, *, /, ( ) to calculate, input @ to open field variables.": "Введите +, -, *, /, ( ) для вычисления, введите @ чтобы открыть переменные поля.",
  "Formula error.": "Ошибка формулы.",
  "Rich Text": "Rich Text",
  "Junction collection": "Коллекция Узлов",
  "Leave it blank, unless you need a custom intermediate table": "Оставьте это поле пустым, если вам не нужна пользовательская промежуточная таблица.",
  "Fields": "Поля",
  "Edit field title": "Изменить заголовок поля",
  "Field title": "Заголовок поля",
  "Original field title: ": "Оригинальный заголовок поля: ",
  "Edit tooltip": "Изменить подсказку",
  "Delete field": "Удалить поле",
  "Select collection": "Выбрать коллекцию",
  "Blank block": "Пустой блок",
  "Duplicate template": "Дублировать шаблон",
  "Reference template": "Справочный шаблон",
  "Create calendar block": "Создать блок календаря",
  "Create kanban block": "Создать блок Канбан",
  "Grouping field": "Поле группировки",
  "Tab name": "Имя вкладки",
  "Current record blocks": "Блоки текущей записи",
  "Popup message": "Всплывающее сообщение",
  "Delete role": "Удалить роль",
  "Role display name": "Имя роли на экране",
  "Default role": "Роль по умолчанию",
  "All collections use general action permissions by default; permission configured individually will override the default one.": "Все коллекции по умолчанию используют общие права доступа; разрешение, настроенное индивидуально, переопределит разрешение по умолчанию.",
  "Allows configuration of the whole system, including UI, collections, permissions, etc.": "Позволяет настраивать всю систему, включая пользовательский интерфейс, коллекции, разрешения и т. д.",
  "New menu items are allowed to be accessed by default.": "Доступ к новым пунктам меню разрешен по умолчанию.",
  "Global permissions": "Глобальные разрешения",
  "General permissions": "Общие разрешения",
  "Global action permissions": "Глобальные разрешения на действия",
  "General action permissions": "Общие разрешения на действия",
  "Action display name": "Имя действия на экране",
  "Allow": "Разрешить",
  "Data scope": "Облась данных",
  "Action on new records": "Действие на новых записях",
  "Action on existing records": "Действие на существующих записях",
  "All records": "Все записи",
  "Own records": "собственные записи",
  "Permission policy": "Политика разрешений",
  "Individual": "Индивидуально",
  "General": "Общие",
  "Accessible": "Доступно",
  "Configure permission": "Настроить разрешения",
  "Action permission": "Разрешения на действия",
  "Field permission": "Разрешения на поля",
  "Scope name": "Имя области",
  "Unsaved changes": "Несохраненные изменения",
  "Are you sure you don't want to save?": "Вы уверены, что не хотите сохранить?",
  "Dragging": "Перетаскивание",
  "Popup": "Всплывающий",
  "Trigger workflow": "Рабочий процесс Триггера",
  "Request API": "Запрос API",
  "Assign field values": "Присвоить значения поля",
  "Constant value": "Постоянное значение",
  "Dynamic value": "Динамическое значение",
  "Current user": "Текущий пользователь",
  "Current role": "Текущая роль",
  "Current record": "Текущая запись",
  "Current collection": "Текущая коллекция",
  "Other collections": "Другие коллекции",
  "Current popup record": "Текущая запись всплывающего окна",
  "Parent popup record": "Родительская запись всплывающего окна",
  "Associated records": "Связанные записи",
  "Parent record": "Родительская запись",
  "Popup close method": "Метод закрытия всплывающего окна",
  "Automatic close": "Автоматическое закрытие",
  "Manually close": "Ручное закрытие",
  "After successful update": "После успешного обновления",
  "Save record": "Сохранить запись",
  "Updated successfully": "Успешно обновлено",
  "After successful save": "После успешного сохранения",
  "After clicking the custom button, the following field values will be assigned according to the following form.": "После нажатия пользовательской кнопки следующие значения полей будут назначены в соответствии со следующей формой.",
  "After clicking the custom button, the following fields of the current record will be saved according to the following form.": "После нажатия пользовательской кнопки следующие поля текущей записи будут сохранены в соответствии со следующей формой.",
  "Button background color": "Цвет фона кнопки",
  "Highlight": "Подсветка",
  "Danger red": "Опасно красный",
  "Custom request": "Пользовательский запрос",
  "Request settings": "Настройки запроса",
  "Request URL": "URL запроса",
  "Request method": "Метод запроса",
  "Request query parameters": "Запрос параметров запроса",
  "Request headers": "Заголовки запроса",
  "Request body": "Тело запроса",
  "Request success": "Успешный запрос",
  "Invalid JSON format": "Неверный JSON формат",
  "After successful request": "После успешного запроса",
  "Add exportable field": "Добавить экспортируемое поле",
  "Audit logs": "Журналы аудита",
  "Record ID": "ID записи",
  "User": "Пользователь",
  "Field": "Поле",
  "Field value changes": "Изменения значения поля",
  "One to one (has one)": "Один к одному (has one)",
  "One to one (belongs to)": "Один к одному (belongs to)",
  "Use the same time zone (GMT) for all users": "Использовать одну и ту же временную зону (GMT) для всех пользователей",
  "Block title": "Заголовок блока",
  "Edit block title": "Изменить заголовок блока",
  "Province/city/area name": "Имя области/города/района",
  "Field component": "Компонент поля",
  "Allow multiple": "Разрешить множественный выбор",
  "Quick upload": "Быстрая загрузка",
  "Select file": "Выбрать файл",
  "Subtable": "Подтаблица",
  "Sub-form": "Подформа",
  "Regular expression": "Образец",
  "Enabled languages": "Включенные языки",
  "View all plugins": "Посмотреть все плагины",
  "Print": "Печать",
  "Single select and radio fields can be used as the grouping field": "Одиночное поле выбора и радиополя могут использоваться в качестве поля группировки",
  "Sign up successfully, and automatically jump to the sign in page": "Зарегистрируйтесь успешно и автоматически перейдете на страницу входа",
  "Search and select collection": "Поиск и выбор коллекции",
  "This is likely a NocoBase internals bug. Please open an issue at <1>here</1>": "Это, вероятно, ошибка внутреннего устройства NocoBase. Пожалуйста, откройте проблему <1>здесь</1>",
  "Render Failed": "Ошибка рендеринга",
  "Feedback": "Обратная связь",
  "Try again": "Попробуйте еще раз",
  "Click or drag file to this area to upload": "Нажмите или перетащите файл в эту область, чтобы загрузить",
  "Support for a single or bulk upload, file size should not exceed": "Поддержка одиночной или массовой загрузки, размер файла не должен превышать",
  "Default title for each record": "Заголовок по умолчанию для каждой записи",
  "If collection inherits, choose inherited collections as templates": "Если коллекция наследуется, выберите наследуемые коллекции в качестве шаблонов",
  "Select an existing piece of data as the initialization data for the form": "Выберите существующие данные в качестве исходных данных для формы",
  "Only the selected fields will be used as the initialization data for the form": "Только выбранные поля будут использоваться в качестве исходных данных для формы",
  "Template Data": "Шаблон данных",
  "Data fields": "Поля данных",
  "Add template": "Добавить шаблон",
  "Display data template selector": "Отображать селектор шаблона данных",
  "Form data templates": "Шаблоны данных формы",
  "Data template": "Шаблон данных",
  "Not found": "Не найдено",
  "Add": "Добавить",
  "Select all": "Выбрать все",
  "New plugin": "Новый плагин",
  "Upgrade": "Обновить",
  "Dependencies check failed": "Проверка зависимостей не удалась",
  "More details": "Подробнее",
  "Upload new version": "Загрузить новую версию",
  "Version": "Версия",
  "Npm package": "Npm пакет",
  "Npm package name": "Имя npm пакета",
  "Upload plugin": "Загрузить плагин",
  "Official plugin": "Официальный плагин",
  "Add type": "Добавить тип",
  "Changelog": "Изменения",
  "Dependencies check": "Проверка зависимостей",
  "Update plugin": "Обновить плагин",
  "Installing": "Установка",
  "The deletion was successful.": "Удаление прошло успешно.",
  "Plugin Zip File": "Zip файл плагина",
  "Compressed file url": "URL сжатого файла",
  "Last updated": "Последнее обновление",
  "PackageName": "Имя пакета",
  "DisplayName": "Отображаемое имя",
  "Readme": "Инструкция",
  "Dependencies compatibility check": "Проверка совместимости зависимостей",
  "Plugin dependencies check failed, you should change the dependent version to meet the version requirements.": "Если проверка совместимости зависимостей не удалась, вы должны изменить версию зависимости, чтобы соответствовать требованиям версии.",
  "Version range": "Диапазон версий",
  "Plugin's version": "Версия плагина",
  "Result": "Результат",
  "No CHANGELOG.md file": "Нет файла CHANGELOG.md",
  "No README.md file": "Нет файла README.md",
  "Homepage": "Домашняя страница",
  "Drag and drop the file here or click to upload, file size should not exceed 30M": "Перетащите файл сюда или нажмите, чтобы загрузить, размер файла не должен превышать 30M",
  "Dependencies check failed, can't enable.": "Проверка зависимостей не удалась, невозможно включить.",
  "Plugin starting...": "Запуск плагина...",
  "Plugin stopping...": "Остановка плагина...",
  "Are you sure to delete this plugin?": "Вы уверены, что хотите удалить этот плагин?",
  "re-download file": "повторно загрузить файл",
  "Not enabled": "Не включено",
  "Search plugin": "Поиск плагина",
  "Author": "Автор",
  "Plugin loading failed. Please check the server logs.": "Не удалось загрузить плагин. Пожалуйста, проверьте журналы сервера.",
  "loading": "загрузка",
  "name is required": "имя обязательно",
  "data source": "источник данных",
  "Data source": "источник данных",
  "The {{type}} \"{{name}}\" may have been deleted. Please remove this {{blockType}}.": "{{type}} \"{{name}}\" возможно был удален. Пожалуйста, удалите этот {{blockType}}.",
  "DataSource": "Источник данных",
  "Home page": "Домашняя страница",
  "Handbook": "Руководство пользователя",
  "License": "Лицензия",
  "This variable has been deprecated and can be replaced with \"Current form\"": "Переменная устарела; \"Текущая форма\" может быть использована в качестве замены",
  "The value of this variable is derived from the query string of the page URL. This variable can only be used normally when the page has a query string.": "Значение этой переменной происходит из строки запроса URL страницы. Эта переменная может использоваться только в том случае, если у страницы есть строка запроса.",
  "URL search params": "Параметры поиска URL",
  "Expand All": "Развернуть все",
  "Clear default value": "Очистить значение по умолчанию",
<<<<<<< HEAD
  "Sorry, the page you visited does not exist.": "Извините, посещенной вами страницы не существует."
=======
  "Open in new window": "Открыть в новом окне"
>>>>>>> b634774f
}<|MERGE_RESOLUTION|>--- conflicted
+++ resolved
@@ -578,9 +578,6 @@
   "URL search params": "Параметры поиска URL",
   "Expand All": "Развернуть все",
   "Clear default value": "Очистить значение по умолчанию",
-<<<<<<< HEAD
+  "Open in new window": "Открыть в новом окне",
   "Sorry, the page you visited does not exist.": "Извините, посещенной вами страницы не существует."
-=======
-  "Open in new window": "Открыть в новом окне"
->>>>>>> b634774f
 }
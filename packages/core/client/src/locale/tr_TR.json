--- conflicted
+++ resolved
@@ -579,9 +579,6 @@
   "Open in new window": "Yeni pencerede aç",
   "Sorry, the page you visited does not exist.": "Üzgünüz, ziyaret ettiğiniz sayfa mevcut değil.",
   "Allow multiple selection": "Çoklu seçim izni",
-<<<<<<< HEAD
+  "Parent object": "Üst nesne",
   "Ellipsis overflow content": "Üç nokta ile taşan içerik"
-=======
-  "Parent object": "Üst nesne"
->>>>>>> dd71cdaa
 }
{
  "Display <1><0>10</0><1>20</1><2>50</2><3>100</3></1> items per page": "每頁顯示 <1><0>10</0><1>20</1><2>50</2><3>100</3></1> 項",
  "Page number": "頁碼",
  "Page size": "每頁列數",
  "Meet <1><0>All</0><1>Any</1></1> conditions in the group": "滿足群組內 <1><0>全部</0><1>任意</1></1> 條件",
  "Open in<1><0>Modal</0><1>Drawer</1><2>Window</2></1>": "在 <1><0>對話方塊</0><1>側欄</1><2>彈出視窗</2></1> 內開啟",
  "{{count}} filter items": "{{count}} 個篩選項目",
  "{{count}} more items": "還有 {{count}} 項",
  "Total {{count}} items": "總共 {{count}} 項",
  "Today": "今天",
  "Yesterday": "昨天",
  "Tomorrow": "明天",
  "Month": "月",
  "Week": "週",
  "This week": "本週",
  "Next week": "下週",
  "This month": "本月",
  "Next month": "下月",
  "Last quarter": "上季度",
  "This quarter": "本季度",
  "Next quarter": "下季度",
  "This year": "今年",
  "Next year": "明年",
  "Last week": "上週",
  "Last month": "上月",
  "Last year": "去年",
  "Last 7 days": "最近 7 天",
  "Last 30 days": "最近 30 天",
  "Last 90 days": "最近 90 天",
  "Next 7 days": "未來 7 天",
  "Next 30 days": "未來 30 天",
  "Next 90 days": "未來 90 天",
  "Work week": "工作日",
  "Day": "天",
  "Agenda": "列表",
  "Date": "日期",
  "Time": "時間",
  "Event": "事件",
  "None": "無",
  "Unconnected": "未連線",
  "System settings": "系統設定",
  "System title": "系統名稱",
  "Setting": "設定",
  "Settings": "設定",
  "Enable": "啟用",
  "Disable": "停用",
  "On": "啟用",
  "Off": "停用",
  "Logo": "Logo",
  "Add menu item": "新增選單項目",
  "Page": "頁面",
  "Tab": "標籤",
  "Name": "名稱",
  "Icon": "圖示",
  "Group": "群組",
  "Link": "超連結",
  "Save conditions": "儲存篩選條件",
  "Edit menu item": "編輯選單項目",
  "Move to": "移動到",
  "Insert left": "從左邊插入",
  "Insert right": "從右邊插入",
  "Insert inner": "從裡面插入",
  "Delete": "刪除",
  "Disassociate": "解除關聯",
  "Disassociate record": "解除關聯記錄",
  "Are you sure you want to disassociate it?": "你確定要解除關聯嗎？",
  "UI editor": "介面編輯",
  "Collection": "資料表",
  "Collection selector": "資料表選擇器",
  "Providing certain collections as options for users, typically used in polymorphic or inheritance scenarios": "將資料表裡的某些表作為可選項目供給使用者選擇，一般用在多型或繼承的場景裡",
  "Enable child collections": "啟用子表",
  "Allow adding records to the current collection": "允許向當前資料表裡新增記錄",
  "Collections & Fields": "資料表設定",
  "All collections": "全部資料表",
  "Add category": "新增分類",
  "Delete category": "刪除分類",
  "Edit category": "編輯分類",
  "Collection category": "資料表類別",
  "Collection template": "資料表模板",
  "Visible": "顯示",
  "Read only": "唯讀",
  "Easy reading": "唯讀(閱讀模式)",
  "Hidden": "隱藏",
  "Hidden(reserved value)": "隱藏(保留數值)",
  "Not required": "選填",
  "Value": "欄位數值",
  "Disabled": "停用",
  "Enabled": "啟用",
  "Problematic": "有問題",
  "Empty": "賦空值",
  "Linkage rule": "聯動規則",
  "Linkage rules": "聯動規則",
  "Condition": "條件",
  "Properties": "屬性",
  "Add linkage rule": "新增聯動規則",
  "Add property": "新增屬性",
  "Calculation engine": "計算引擎",
  "Expression": "表達式",
  "Expression collection": "表達式表",
  "Sort": "排序",
  "Categories": "資料表類別",
  "Category name": "分類名稱",
  "Add child": "新增子記錄",
  "Collapse all": "全部收起",
  "Expand all": "全部展開",
  "Expand/Collapse": "展開/摺疊",
  "Default collapse": "預設展開",
  "Tree collection": "樹狀表",
  "Tree table": "樹表格",
  "Parent ID": "父記錄ID",
  "Parent": "父記錄",
  "Children": "子記錄",
  "Roles & Permissions": "角色和權限",
  "Edit profile": "個人資料",
  "Change password": "編輯密碼",
  "Old password": "舊密碼",
  "New password": "新密碼",
  "Switch role": "切換角色",
  "Super admin": "超級管理員",
  "Language": "語言設定",
  "Allow sign up": "允許註冊",
  "Enable SMS authentication": "啟用簡訊登入和註冊",
  "Sign out": "登出",
  "Cancel": "取消",
  "Confirm": "確定",
  "Submit": "提交",
  "Close": "關閉",
  "Set the data scope": "設定資料範圍",
  "Data loading mode": "資料加載方式",
  "Set data loading mode": "設定資料加載方式",
  "Load all data when filter is empty": "當篩選條件為空時加載所有資料",
  "Do not load data when filter is empty": "當篩選條件為空時不加載資料",
  "Block": "區塊",
  "Data blocks": "資料區塊",
  "Filter blocks": "篩選區塊",
  "Table": "表格",
  "Form": "表單",
  "List": "列表",
  "Grid Card": "網格卡片",
  "Screen size": "螢幕尺寸",
  "pixels": "畫素",
  "Display title": "顯示標題",
  "Set the count of columns displayed in a row": "設定一行展示的列數",
  "Column": "列",
  "Phone device": "手機裝置",
  "Tablet device": "平板裝置",
  "Desktop device": "電腦裝置",
  "Large screen device": "大螢幕裝置",
  "Table OID(Inheritance)": "資料表 OID (繼承)",
  "Collapse": "摺疊",
  "Select data source": "選擇資料來源",
  "Calendar": "日曆",
  "Delete events": "刪除事件",
  "This event": "此事件",
  "This and following events": "此事件及後續事件",
  "All events": "所有事件",
  "Delete this event?": "是否刪除這個事件？",
  "Delete Event": "刪除事件",
  "Kanban": "看板",
  "Gantt": "甘特圖",
  "Create gantt block": "建立甘特圖區塊",
  "Progress field": "進度欄位",
  "Time scale": "時間縮放等級",
  "Hour": "小時",
  "Quarter of day": "四分之一天",
  "Half of day": "半天",
  "Year": "年",
  "QuarterYear": "季度",
  "Select grouping field": "選擇群組欄位",
  "Media": "多媒體",
  "Markdown": "Markdown",
  "Wysiwyg": "所見即所得",
  "Chart blocks": "圖表區塊",
  "Column chart": "柱狀圖",
  "Bar chart": "條形圖",
  "Line chart": "折線圖",
  "Pie chart": "圓餅圖",
  "Area chart": "面積圖",
  "Other chart": "其他圖表",
  "Other blocks": "其他區塊",
  "In configuration": "設定中",
  "Chart title": "圖表標題",
  "Chart type": "圖表型別",
  "Chart config": "圖表設定",
  "Templates": "模板",
  "Template": "模板",
  "Select template": "選擇模板",
  "Action logs": "動作日誌",
  "Create template": "建立模板",
  "Edit markdown": "編輯 Markdown",
  "Add block": "建立區塊",
  "Add new": "新增",
  "Add record": "新增資料",
  "Custom field display name": "自定義欄位名稱",
  "Display fields": "顯示欄位",
  "Edit record": "編輯資料",
  "Delete menu item": "刪除選單項",
  "Add page": "新增頁面",
  "Add group": "新增群組",
  "Add link": "新增連結",
  "Insert above": "從上方插入",
  "Insert below": "從下方插入",
  "Save": "儲存",
  "Delete block": "刪除區塊",
  "Are you sure you want to delete it?": "你確定要刪除嗎？",
  "This is a demo text, **supports Markdown syntax**.": "這是一段演示文字，**支援 Markdown 語法**。",
  "Filter": "篩選",
  "Connect data blocks": "連線資料區塊",
  "Action type": "動作型別",
  "Actions": "動作",
  "Update": "更新",
  "Update record": "更新資料",
  "Unnamed": "未命名",
  "View": "檢視",
  "View record": "檢視資料",
  "Refresh": "重新整理",
  "Data changes": "資料變更",
  "Field name": "欄位標識",
  "Before change": "變更前",
  "After change": "變更後",
  "Delete record": "刪除資料",
  "Create collection": "建立資料表",
  "Collection display name": "資料表名稱",
  "Collection name": "資料表標識",
  "Inherits": "繼承",
  "Primary key, unique identifier, self growth": "主键、唯一标识、自增长",
  "Store the creation user of each record": "記錄建立者",
  "Store the last update user of each record": "記錄最後更新者",
  "Store the creation time of each record": "記錄建立時間",
  "Store the last update time of each record": "記錄最後更新時間",
  "More options": "更多選項",
  "Records can be sorted": "可以對行記錄進行排序",
  "Calendar collection": "日曆資料表",
  "General collection": "普通資料表",
  "SQL collection": "SQL資料表",
  "Connect to database view": "連線資料庫檢視",
  "Sync from database": "從資料庫同步",
  "Source collections": "來源資料表",
  "Field source": "來源欄位",
  "Preview": "預覽",
  "Randomly generated and can be modified. Support letters, numbers and underscores, must start with an letter.": "隨機生成，可編輯。支援英文、數字和下劃線，必須以英文字母開頭。",
  "Edit": "編輯",
  "Edit collection": "編輯資料表",
  "Configure field": "設定欄位",
  "Configure fields": "設定欄位",
  "Configure columns": "設定欄位",
  "Edit field": "編輯欄位",
  "Override": "重寫",
  "Override field": "重寫欄位",
  "Configure fields of {{title}}": "「{{title}}」的欄位設定",
  "Association fields filter": "關聯篩選",
  "PK & FK fields": "主外來鍵欄位",
  "Association fields": "關聯欄位",
  "Choices fields": "選項欄位",
  "System fields": "系統欄位",
  "General fields": "普通欄位",
  "Inherited fields": "繼承欄位",
  "Parent collection fields": "父表欄位",
  "Basic": "基本型別",
  "Single line text": "單行文字",
  "Long text": "多行文字",
  "Phone": "手機號碼碼",
  "Email": "電子郵箱",
  "Username": "使用者名稱",
  "Null": "空值",
  "Boolean": "布林值",
  "Number": "數字",
  "Integer": "整數",
  "Percent": "百分比",
  "String": "字串",
  "Password": "密碼",
  "Advanced type": "高階型別",
  "Formula": "公式",
  "Formula description": "基於同一條記錄中的其他欄位計算出一個值。",
  "Syntax references": "語法參考",
  "Math.js comes with a large set of built-in functions and constants, and offers an integrated solution to work with different data types": "Math.js 包含大量內建函式和常量，並提供了整合的解決方案來處理不同的資料型別。",
  "Formula.js supports most Microsoft Excel formula functions.": "Formula.js 支援大部分 Mircrosoft Excel 公式。",
  "Choices": "選擇型別",
  "Checkbox": "勾選",
  "Display <icon></icon> when unchecked": "未勾選時顯示 <icon></icon>",
  "Single select": "下拉選單（單選）",
  "Multiple select": "下拉選單（多選）",
  "Radio group": "單選框",
  "Checkbox group": "選取方塊",
  "China region": "中國行政區",
  "Date & Time": "日期 & 時間",
  "Datetime": "日期",
  "Relation": "關聯型別",
  "Link to": "關聯",
  "Link to description": "用於快速建立表關聯，可相容大多數普通場景。適合非開發人員使用。作為欄位存在時，它是一個下拉選擇用於選擇目標資料表的資料。建立後，將同時在目標資料表中生成當前資料表的關聯欄位。",
  "Sub-table": "子表格",
  "System info": "系統資訊",
  "Created at": "建立日期",
  "Last updated at": "最後編輯日期",
  "Created by": "建立者",
  "Last updated by": "最後編輯者",
  "Add field": "新增欄位",
  "Field display name": "欄位名稱",
  "Field type": "欄位型別",
  "Field interface": "欄位型別",
  "Date format": "日期格式",
  "Year/Month/Day": "年/月/日",
  "Year-Month-Day": "年-月-日",
  "Day/Month/Year": "日/月/年",
  "Show time": "顯示時間",
  "Time format": "時間格式",
  "12 hour": "12 小時制",
  "24 hour": "24 小時制",
  "Relationship type": "關聯型別",
  "Inverse relationship type": "反向關聯型別",
  "Source collection": "來源資料表",
  "Source key": "來源資料表欄位標識",
  "Target collection": "目標資料表",
  "Through collection": "中介資料表",
  "Target key": "目標資料表欄位標識",
  "Foreign key": "外來鍵",
  "One to one": "一對一",
  "One to many": "一對多",
  "Many to one": "多對一",
  "Many to many": "多對多",
  "Foreign key 1": "外來鍵1",
  "Foreign key 2": "外來鍵2",
  "One to one description": "用於建立一對一關聯，比如一個使用者會有一套個人資料。",
  "One to many description": "用於建立一對多關聯，比如一個國家會有多個城市。作為欄位存在時，它是一個子表格用於顯示目標資料表的資料。建立後，會在目標資料表裡自動生成一個多對一欄位。",
  "Many to one description": "用於建立多對一關聯，比如一個城市只能屬於一個國家，一個國家可以有多個城市。作為欄位存在時，它是一個下拉選擇用於選擇目標資料表的資料。建立後，會在目標資料表裡自動生成一個多對一欄位。",
  "Many to many description": "用於建立多對多關聯，比如一個學生會有多個老師，一個老師也會有多個學生。作為欄位存在時，它是一個下拉選擇用於選擇目標資料表的資料。",
  "Generated automatically if left blank": "留空時，自動生成中介表",
  "Display association fields": "顯示關聯表的欄位",
  "Display field title": "顯示欄位標題",
  "Field component": "欄位元件",
  "Allow multiple": "允許新增/關聯多條",
  "Allow dissociate": "允許移除已關聯記錄",
  "Quick upload": "快速上傳",
  "Select file": "選擇檔案",
  "Subtable": "子表格",
  "Sub-form": "子表單",
  "Sub-form(Popover)": "子表單 (彈窗)",
  "Sub-details": "子詳情",
  "Record picker": "資料選擇器",
  "Toggles the subfield mode": "切換子欄位模式",
  "Selector mode": "選擇器模式",
  "Subtable mode": "子表格模式",
  "Subform mode": "子表單模式",
  "Field mode": "欄位元件",
  "Allow add new data": "允許新增資料",
  "Edit block title": "編輯區塊標題",
  "Block title": "區塊標題",
  "Pattern": "模式",
  "Operator": "運算子",
  "Editable": "可編輯",
  "Readonly": "唯讀",
  "Easy-reading": "唯讀 (閱讀模式)",
  "Add filter": "新增篩選條件",
  "Add filter group": "新增篩選群組",
  "Comparision": "值比較",
  "is": "等於",
  "is not": "不等於",
  "contains": "包含",
  "does not contain": "不包含",
  "starts with": "開頭是",
  "not starts with": "開頭不是",
  "ends with": "結尾是",
  "not ends with": "結尾不是",
  "is empty": "為空",
  "is not empty": "不為空",
  "Edit chart": "編輯圖表",
  "Add text": "新增文字",
  "Filterable fields": "可篩選欄位",
  "Edit button": "編輯按鈕",
  "Hide": "隱藏",
  "Enable actions": "啟用動作",
  "Import": "匯入",
  "Export": "匯出",
  "Customize": "自定義",
  "Custom": "自定義",
  "Function": "Function",
  "Popup form": "Popup form",
  "Flexible popup": "Flexible popup",
  "Configure actions": "設定動作",
  "Display order number": "顯示序號",
  "Enable drag and drop sorting": "啟用拖拽排序",
  "Triggered when the row is clicked": "點選表格列時觸發",
  "Add tab": "新增標籤頁",
  "Disable tabs": "停用標籤頁",
  "Details": "詳情",
  "Edit form": "編輯表單",
  "Create form": "建立表單",
  "Form (Edit)": "表單（編輯）",
  "Form (Add new)": "表單（添加）",
  "Edit tab": "編輯標籤頁",
  "Relationship blocks": "關聯資料區塊",
  "Select record": "選擇資料",
  "Display name": "顯示名稱",
  "Select icon": "選擇圖示",
  "Custom column name": "自定義行名稱",
  "Edit description": "編輯描述",
  "Required": "必填",
  "Unique": "不允許重複",
  "Label field": "標籤欄位",
  "Default is the ID field": "預設為 ID 欄位",
  "Set default sorting rules": "設定排序規則",
  "Set validation rules": "設定驗證規則",
  "Max length": "最大長度",
  "Min length": "最小長度",
  "Maximum": "最大值",
  "Minimum": "最小值",
  "Max length must greater than min length": "最大長度必須大於最小長度",
  "Min length must less than max length": "最小長度必須小於最大長度",
  "Maximum must greater than minimum": "最大值必須大於最小值",
  "Minimum must less than maximum": "最小值必須小於最大值",
  "Validation rule": "驗證規則",
  "Add validation rule": "新增驗證規則",
  "Format": "格式",
  "Regular expression": "正規表達式",
  "Error message": "錯誤訊息",
  "Length": "長度",
  "The field value cannot be greater than ": "數值不能大於",
  "The field value cannot be less than ": "數值不能小於",
  "The field value is not an integer number": "數字不是整數",
  "Set default value": "設定預設值",
  "Default value": "預設值",
  "is before": "早於",
  "is after": "晚於",
  "is on or after": "不早於",
  "is on or before": "不晚於",
  "is between": "介於",
  "Upload": "上傳",
  "Select level": "選擇層級",
  "Province": "省",
  "City": "市",
  "Area": "區/縣",
  "Street": "鄉鎮/街道",
  "Village": "村/居委會",
  "Must select to the last level": "必須選到最後一階",
  "Move {{title}} to": "將 {{title}} 移動到",
  "Target position": "目標位置",
  "After": "之後",
  "Before": "之前",
  "Add {{type}} before \"{{title}}\"": "在 \"{{title}}\" 前插入{{type}}",
  "Add {{type}} after \"{{title}}\"": "在 \"{{title}}\" 前插入{{type}}",
  "Add {{type}} in \"{{title}}\"": "在 \"{{title}}\" 裡插入{{type}}",
  "Original name": "原名稱",
  "Custom name": "自定義名稱",
  "Custom Title": "自定義標題",
  "Options": "選項",
  "Option value": "選項值",
  "Option label": "選項標籤",
  "Color": "顏色",
  "Text Align": "文本對齊",
  "Add option": "新增選項",
  "Related collection": "關聯表",
  "Allow linking to multiple records": "允許關聯多條記錄",
  "Daily": "每天",
  "Weekly": "每週",
  "Monthly": "每月",
  "Yearly": "每年",
  "Repeats": "重複",
  "Configure calendar": "設定日曆",
  "Title field": "標題欄位",
  "Custom title": "自定義標題",
  "Show lunar": "展示農曆",
  "Start date field": "開始日期欄位",
  "End date field": "結束日期欄位",
  "Navigate": "分頁",
  "Title": "標題",
  "Description": "描述",
  "Select view": "切換檢視",
  "Reset": "重置",
  "Importable fields": "可匯入欄位",
  "Exportable fields": "可匯出欄位",
  "Saved successfully": "儲存成功",
  "Nickname": "暱稱",
  "Sign in": "登入",
  "Sign in via account": "帳號密碼登入",
  "Sign in via phone": "手機號碼登入",
  "Create an account": "註冊帳號",
  "Sign up": "註冊",
  "Confirm password": "確認密碼",
  "Log in with an existing account": "使用已有帳號登入",
  "Signed up successfully. It will jump to the login page.": "註冊成功，將跳轉登入頁。",
  "Password mismatch": "重複密碼不匹配",
  "Users": "使用者",
  "Verification code": "驗證碼",
  "Send code": "傳送驗證碼",
  "Retry after {{count}} seconds": "{{count}} 秒後重試",
  "Must be 1-50 characters in length (excluding @.<>\"'/)": "長度為1到50個字元（不能包含@.<>\"'/）",
  "Roles": "角色",
  "Add role": "新增角色",
  "Role name": "角色名稱",
  "Configure": "設定",
  "Configure permissions": "設定權限",
  "Edit role": "編輯角色",
  "Action permissions": "資料表動作權限",
  "Menu permissions": "選單訪問權限",
  "Menu item name": "選單名稱",
  "Allow access": "允許訪問",
  "Action name": "動作名稱",
  "Allow action": "允許動作",
  "Action scope": "可運算元據範圍",
  "Operate on new data": "對新增資料動作",
  "Operate on existing data": "對已有資料動作",
  "Yes": "是",
  "No": "否",
  "Red": "薄暮",
  "Magenta": "法式洋紅",
  "Volcano": "火山",
  "Orange": "日暮",
  "Gold": "金盞花",
  "Lime": "青檸",
  "Green": "極光綠",
  "Cyan": "明青",
  "Blue": "拂曉藍",
  "Geek blue": "極客藍",
  "Purple": "醬紫",
  "Default": "預設",
  "Add card": "新增卡片",
  "edit title": "編輯標題",
  "Turn pages": "翻頁",
  "Others": "其他",
  "Other records": "其他記錄",
  "Save as template": "儲存為模板",
  "Save as block template": "儲存為區塊模板",
  "Block templates": "區塊模板",
  "Block template": "區塊模板",
  "Convert reference to duplicate": "模板引用轉為複製",
  "Template name": "模板名稱",
  "Block type": "區塊型別",
  "No blocks to connect": "沒有可連線的區塊",
  "Action column": "動作行",
  "Records per page": "每頁顯示數量",
  "(Fields only)": "（僅欄位）",
  "Button title": "按鈕標題",
  "Button icon": "按鈕圖示",
  "Submitted successfully": "提交成功",
  "Operation succeeded": "執行成功",
  "Operation failed": "執行失敗",
  "Open mode": "開啟方式",
  "Popup size": "彈窗尺寸",
  "Small": "較窄",
  "Middle": "中等",
  "Large": "較寬",
  "Size": "大小",
  "Oversized": "超大",
  "Auto": "自動",
  "Object Fit": "適應",
  "Cover": "覆蓋",
  "Fill": "填充",
  "Contain": "包含",
  "Scale Down": "縮放",
  "Menu item title": "選單項目名稱",
  "Menu item icon": "選單項目圖示",
  "Target": "目標",
  "Position": "位置",
  "Insert before": "從前面插入",
  "Insert after": "從後面插入",
  "UI Editor": "介面設定",
  "ASC": "升冪",
  "DESC": "降冪",
  "Add sort field": "新增排序欄位",
  "ID": "ID",
  "Identifier for program usage. Support letters, numbers and underscores, must start with an letter.": "用於程式使用的識別符號，支援字母、數字和下劃線，必須以字母開頭。",
  "Drawer": "側欄",
  "Dialog": "對話方塊",
  "Delete action": "刪除動作",
  "Custom column title": "自定義行標題",
  "Column title": "行標題",
  "Original title: ": "原始標題: ",
  "Delete table column": "刪除行",
  "Skip required validation": "跳過必填檢驗",
  "Form values": "表單數值",
  "Fields values": "欄位數值",
  "The field has been deleted": "欄位已刪除",
  "When submitting the following fields, the saved values are": "提交以下欄位時，儲存的數值為",
  "After successful submission": "提交成功後",
  "Then": "然後",
  "Stay on current page": "停留在當前頁面",
  "Redirect to": "跳轉到",
  "Save action": "儲存動作",
  "Exists": "存在",
  "Add condition": "新增條件",
  "Add condition group": "新增條件群組",
  "exists": "存在",
  "not exists": "不存在",
  "=": "=",
  "≠": "≠",
  ">": ">",
  "≥": "≥",
  "<": "<",
  "≤": "≤",
  "Role UID": "角色標識",
  "Precision": "精確度",
  "Rich Text": "富文字",
  "Junction collection": "中介表",
  "Leave it blank, unless you need a custom intermediate table": "預設留空，除非你需要一個自定義的中介表",
  "Fields": "欄位",
  "Edit field title": "編輯欄位標題",
  "Field title": "欄位標題",
  "Original field title: ": "原始欄位標題：",
  "Edit tooltip": "編輯提示資訊",
  "Delete field": "刪除欄位",
  "Select collection": "選擇資料表",
  "Blank block": "空區塊",
  "Duplicate template": "複製模板",
  "Reference template": "引用模板",
  "Create calendar block": "建立日曆區塊",
  "Create kanban block": "建立看板區塊",
  "Grouping field": "群組欄位",
  "Single select and radio fields can be used as the grouping field": "資料表的單選欄位可以作為群組欄位",
  "Tab name": "標籤名稱",
  "Current record blocks": "當前資料區塊",
  "Popup message": "彈窗提示訊息",
  "Delete role": "刪除角色",
  "Role display name": "角色名稱",
  "Default role": "預設角色",
  "All collections use general action permissions by default; permission configured individually will override the default one.": "所有資料表都預設使用通用資料動作權限；同時，可以針對每個資料表單獨設定權限。",
  "Allows configuration of the whole system, including UI, collections, permissions, etc.": "允許設定系統，包括介面設定、資料表設定、權限設定、系統設定等全部設定項",
  "New menu items are allowed to be accessed by default.": "新增選單項預設允許訪問",
  "Global permissions": "全域性設定",
  "General permissions": "通用設定",
  "Global action permissions": "全域性動作權限",
  "General action permissions": "通用動作權限",
  "Plugin settings permissions": "插件設定權限",
  "Allow to desgin pages": "允許介面設定",
  "Allow to manage plugins": "允許管理插件",
  "Allow to configure plugins": "允許管理設定中心",
  "Allows to configure interface": "允許設定介面",
  "Allows to install, activate, disable plugins": "允許安裝、啟用、停用插件",
  "Allows to configure plugins": "允許設定插件",
  "Action display name": "執行名稱",
  "Allow": "允許",
  "Data scope": "資料範圍",
  "Action on new records": "對新增資料執行",
  "Action on existing records": "對已有資料執行",
  "All records": "所有資料",
  "Own records": "自己的資料",
  "Permission policy": "權限策略",
  "Individual": "單獨設定",
  "General": "通用設定",
  "Accessible": "允許訪問",
  "Configure permission": "設定權限",
  "Action permission": "執行權限",
  "Field permission": "欄位權限",
  "Scope name": "資料範圍名稱",
  "Unsaved changes": "未儲存編輯",
  "Are you sure you don't want to save?": "你確定不儲存嗎？",
  "Dragging": "拖拽中",
  "Popup": "開啟彈窗",
  "Trigger workflow": "觸發工作流程",
  "Request API": "請求 API",
  "Assign field values": "欄位賦值",
  "Constant value": "靜態值",
  "Dynamic value": "動態值",
  "Current user": "當前使用者",
  "Current role": "當前角色",
  "Current record": "當前記錄",
  "Current collection": "當前資料表",
  "Other collections": "其他資料表",
  "Current popup record": "當前彈窗記錄",
  "Parent popup record": "上級彈窗記錄",
  "Associated records": "關聯記錄",
  "Parent record": "上級記錄",
  "Current time": "當前時間",
  "Now": "現在",
  "Popup close method": "彈窗關閉方式",
  "Automatic close": "自動關閉",
  "Manually close": "手動關閉",
  "After successful update": "更新成功後",
  "Save record": "儲存資料",
  "Updated successfully": "更新成功",
  "After successful save": "儲存成功後",
  "After clicking the custom button, the following field values will be assigned according to the following form.": "點選當前自定義按鈕時，以下欄位值將按照以下表單賦值。",
  "After clicking the custom button, the following fields of the current record will be saved according to the following form.": "點選當前自定義按鈕時，當前資料以下欄位將按照以下表單儲存。",
  "Button background color": "按鈕顏色",
  "Highlight": "高亮",
  "Danger red": "紅色",
  "Custom request": "自定義請求",
  "Request settings": "請求設定",
  "Request URL": "請求網址",
  "Request method": "請求方法",
  "Request query parameters": "請求查詢引數 (JSON格式)",
  "Request headers": "請求 Headers (JSON格式)",
  "Request body": "請求 Body (JSON格式)",
  "Request success": "請求成功",
  "Invalid JSON format": "非法 JSON 格式",
  "After successful request": "請求成功之後",
  "Add exportable field": "新增可匯出欄位",
  "Audit logs": "執行記錄",
  "Record ID": "資料 ID",
  "User": "使用者",
  "Field": "欄位",
  "Select": "選擇",
  "Select field": "選擇欄位",
  "Field value changes": "變更記錄",
  "One to one (has one)": "一對一（has one）",
  "One to one (belongs to)": "一對一（belongs to）",
  "Use the same time zone (GMT) for all users": "所有使用者使用同一時區 (格林尼治標準時間)",
  "Province/city/area name": "省市區名稱",
  "Enabled languages": "啟用的語言",
  "View all plugins": "檢視所有插件",
  "Print": "列印",
  "Done": "完成",
  "Sign up successfully, and automatically jump to the sign in page": "註冊成功，即將跳轉到登入頁面",
  "ACL": "訪問控制",
  "Collection manager": "資料表管理",
  "Plugin manager": "插件管理器",
  "Local": "本地",
  "Built-in": "內建",
  "Marketplace": "插件市場",
  "Add plugin": "新增插件",
  "Upgrade": "可供更新",
  "Plugin dependencies check failed": "插件依賴檢查失敗",
  "Remove": "移除",
  "Docs": "文件",
  "More details": "更多詳情",
  "Upload new version": "上傳新版",
  "Official plugin": "官方插件",
  "Version": "版本",
  "Npm package": "Npm 包",
  "Upload plugin": "上傳插件",
  "Npm package name": "Npm 包名",
  "Add type": "新增方式",
  "Plugin source": "插件來源",
  "Changelog": "更新日誌",
  "Dependencies check": "依賴檢查",
  "Update plugin": "更新插件",
  "Installing": "安裝中",
  "The deletion was successful.": "刪除成功",
  "Plugin Zip File": "插件壓縮包",
  "Compressed file url": "壓縮包地址",
  "Last updated": "最後更新",
  "PackageName": "包名",
  "DisplayName": "顯示名稱",
  "Readme": "說明文件",
  "Dependencies compatibility check": "依賴相容性檢查",
  "Plugin dependencies check failed, you should change the dependent version to meet the version requirements.": "插件相容性檢查失敗，你應該編輯依賴版本以滿足版本要求。",
  "Version range": "版本範圍",
  "Plugin's version": "插件的版本",
  "Result": "結果",
  "No CHANGELOG.md file": "沒有 CHANGELOG.md 日誌",
  "No README.md file": "沒有 README.md 檔案",
  "Homepage": "主頁",
  "Drag and drop the file here or click to upload, file size should not exceed 30M": "將檔案拖放到此處或單擊上傳，檔案大小不應超過 30M",
  "Dependencies check failed, can't enable.": "依賴檢查失敗，無法啟用。",
  "Plugin starting...": "插件啟動中...",
  "Plugin stopping...": "插件停止中...",
  "Are you sure to delete this plugin?": "確定要刪除此插件嗎？",
  "re-download file": "重新下載檔案",
  "Not enabled": "未啟用",
  "Search plugin": "搜尋插件",
  "Author": "作者",
  "Plugin loading failed. Please check the server logs.": "插件載入失敗，請檢查伺服器日誌。",
  "Coming soon...": "敬請期待...",
  "All plugin settings": "所有插件設定",
  "Bookmark": "書籤",
  "Manage all settings": "管理所有設定",
  "Create inverse field in the target collection": "在目標資料表裡建立反向關聯欄位",
  "Inverse field name": "反向關聯欄位標識",
  "Inverse field display name": "反向關聯欄位名稱",
  "Bulk update": "批次更新",
  "After successful bulk update": "批次成功更新後",
  "Bulk edit": "批次編輯",
  "Data will be updated": "更新的資料",
  "Selected": "選中",
  "All": "所有",
  "Update selected data?": "更新選中的資料嗎？",
  "Update all data?": "更新全部資料嗎？",
  "Remains the same": "不更新",
  "Changed to": "編輯為",
  "Clear": "清空",
  "Add attach": "增加關聯",
  "Please select the records to be updated": "請選擇要更新的記錄",
  "Selector": "選擇器",
  "Inner": "裡面",
  "Search and select collection": "搜尋並選擇資料表",
  "Please fill in the iframe URL": "請填寫嵌入的地址",
  "Fix block": "固定區塊",
  "Plugin name": "插件",
  "Plugin tab name": "插件標籤頁",
  "Enable page header": "啟用頁首",
  "Display page title": "顯示頁面標題",
  "Edit page title": "編輯頁面標題",
  "Enable page tabs": "啟用頁面選項卡",
  "Enable link": "啟用連結",
  "Column width": "列寬",
  "Sortable": "可排序的",
  "Constant": "常量",
  "Select a variable": "選擇變數",
  "Insert": "插入",
  "Insert if not exists": "不存在時插入",
  "Insert if not exists, or update": "不存在時插入，否則更新",
  "System variables": "系統變數",
  "Date variables": "日期變數",
  "Double click to choose entire object": "雙擊選擇整個物件",
  "True": "True",
  "False": "False",
  "Prettify": "格式化",
  "Theme": "主題",
  "Default theme": "預設主題",
  "Compact theme": "緊湊主題",
  "This is likely a NocoBase internals bug. Please open an issue at <1>here</1>": "這可能是 NocoBase 內部的問題，你可以在<1>這裡</1>將該錯誤反饋給我們，我們會盡快修復",
  "Render Failed": "渲染失敗",
  "Feedback": "反饋問題",
  "Try again": "重試一下",
  "Click or drag file to this area to upload": "點選或拖拽檔案到此區域上傳",
  "Support for a single or bulk upload, file size should not exceed": "支援單個或批次上傳，檔案大小不能超過",
  "Default title for each record": "用作資料的預設標題",
  "If collection inherits, choose inherited collections as templates": "當前表有繼承關聯時，可選擇繼承鏈路上的表作為模板來源",
  "Select an existing piece of data as the initialization data for the form": "選擇一條已有的資料作為表單的初始化資料",
  "Only the selected fields will be used as the initialization data for the form": "僅選擇的欄位才會作為表單的初始化資料",
  "Template Data": "模板資料",
  "Data fields": "資料欄位",
  "Add template": "新增模板",
  "Display data template selector": "顯示資料模板選擇框",
  "Form data templates": "表單資料模板",
  "Data template": "資料模板",
  "No configuration available.": "無可設定項。",
  "Reload application": "過載 App",
  "The application is reloading, please do not close the page.": "App 正在重新載入，請勿關閉頁面。",
  "Application reloading": "App 重新載入中",
  "Restart application": "重啟 App",
  "Allows to clear cache, reboot application": "允許清除快取，重啟 App",
  "The will interrupt service, it may take a few seconds to restart. Are you sure to continue?": "重啟將會中斷當前服務，這個過程可能需要一點時間，確定要繼續嗎？",
  "Restart": "重啟",
  "Clear cache": "清除快取",
  "Duplicate": "複製",
  "Duplicating": "複製中",
  "Duplicate mode": "複製方式",
  "Quick duplicate": "快速複製",
  "Duplicate and continue": "複製並繼續",
  "Please configure the duplicate fields": "請設定要複製的欄位",
  "Add": "建立",
  "Add new mode": "新增方式",
  "Quick add": "快捷新增",
  "Modal add": "彈窗新增",
  "Save mode": "儲存方式",
  "First or create": "不存在時則新增,存在時不處理",
  "Update or create": "不存在時新增,存在時更新",
  "Find by the following fields": "透過以下欄位查詢",
  "Create": "僅新增",
  "Current form": "當前表單",
  "Current object": "當前物件",
  "Quick create": "快速建立",
  "Dropdown": "下拉選單",
  "Pop-up": "彈窗",
  "File manager": "檔案管理器",
  "Direct duplicate": "直接複製",
  "Copy into the form and continue to fill in": "複製到表單並繼續填寫",
  "Linkage with form fields": "從表單欄位聯動",
  "App error": "App 錯誤",
  "Failed to load plugin": "插件載入失敗",
  "Allow add new, update and delete actions": "允許增刪改動作",
  "Date display format": "日期顯示格式",
  "Assign  data scope for the template": "為模板指定資料範圍",
  "Table selected records": "表格中選中的記錄",
  "Tag": "標籤",
  "Tag color field": "標籤顏色欄位",
  "Sync successfully": "同步成功",
  "Sync from form fields": "同步表單欄位",
  "Select all": "全選",
  "UnSelect all": "取消全選",
  "Determine whether a record exists by the following fields": "透過以下欄位判斷記錄是否存在",
  "Cascade Select": "級聯選擇",
  "Execute": "執行",
  "Please use a valid SELECT or WITH AS statement": "請使用有效的 SELECT 或 WITH AS 語句",
  "Please confirm the SQL statement first": "請先確認 SQL 語句",
  "Automatically drop objects that depend on the collection (such as views), and in turn all objects that depend on those objects": "自動刪除依賴於該表的物件,以及依賴這些物件的物件",
  "Secondary confirmation": "再次確認",
  "Perform the {{title}}": "執行{{title}}",
  "Are you sure you want to perform the {{title}} action?": "你確定執行{{title}}動作嗎？",
  "Sign in with another account": "登入其他帳號",
  "Return to the main application": "返回主App",
  "Permission denied": "沒有權限",
  "Allow add new": "允許新增",
  "The {{type}} \"{{name}}\" may have been deleted. Please remove this {{blockType}}.": "{{type}} \"{{name}}\" 可能已被刪除，請移除這個 {{blockType}}。",
  "data source": "數據源",
  "Data source": "數據源",
  "DataSource": "數據源",
  "Allow selection of existing records": "允許選擇已有資料",
  "Home page": "主頁",
  "Handbook": "使用手冊",
  "License": "許可證",
  "This variable has been deprecated and can be replaced with \"Current form\"": "該變數已被棄用，可以使用“當前表單”作為替代",
  "The value of this variable is derived from the query string of the page URL. This variable can only be used normally when the page has a query string.": "該變數的值來自頁面 URL 的查詢字符串，只有當頁面有查詢字符串時，該變數才能正常使用。",
  "URL search params": "URL 查詢參數",
  "Expand All": "展開全部",
  "Clear default value": "清除預設值",
  "Open in new window": "新窗口打開",
  "Sorry, the page you visited does not exist.": "抱歉，你訪問的頁面不存在。",
  "Allow multiple selection": "允許多選",
  "Parent object": "上級物件",
  "Ellipsis overflow content": "省略超出長度的內容",
  "Hide column": "隱藏列",
  "In configuration mode, the entire column becomes transparent. In non-configuration mode, the entire column will be hidden. Even if the entire column is hidden, its configured default values and other settings will still take effect.": "在配置模式下，整個列會變為透明色。在非配置模式下，整個列將被隱藏。即使整個列被隱藏了，其配置的默認值和其他設置仍然有效。",
  "Show file name": "显示文件名",
  "Desktop routes": "桌面端路由",
  "Route permissions": "路由權限",
  "New routes are allowed to be accessed by default": "新路由默認允許訪問",
  "Route name": "路由名稱",
  "Mobile routes": "移動端路由",
  "Show in menu": "在菜單中顯示",
  "Hide in menu": "在菜單中隱藏",
  "Path": "路徑",
  "Type": "類型",
  "Access": "訪問",
  "Routes": "路由",
  "Add child route": "添加子路由",
  "Delete routes": "刪除路由",
  "Delete route": "刪除路由",
  "Are you sure you want to hide these routes in menu?": "你確定要在菜單中隱藏這些路由嗎？",
  "Are you sure you want to show these routes in menu?": "你確定要在菜單中顯示這些路由嗎？",
  "Are you sure you want to hide this menu?": "你確定要隱藏這個菜單嗎？",
  "After hiding, this menu will no longer appear in the menu bar. To show it again, you need to go to the route management page to configure it.": "隱藏後，這個菜單將不再出現在菜單欄中。要再次顯示它，你需要到路由管理頁面進行設置。",
  "If selected, the page will display Tab pages.": "如果選中，該頁面將顯示標籤頁。",
  "If selected, the route will be displayed in the menu.": "如果選中，該路由將顯示在菜單中。",
<<<<<<< HEAD
  "Deprecated": "已棄用",
  "The following old template features have been deprecated and will be removed in next version.": "以下舊的模板功能已棄用，將在下個版本移除。"
=======
  "Are you sure you want to hide this tab?": "你確定要隱藏這個標籤嗎？",
  "After hiding, this tab will no longer appear in the tab bar. To show it again, you need to go to the route management page to set it.": "隱藏後，這個標籤將不再出現在標籤欄中。要再次顯示它，你需要到路由管理頁面進行設置。"
>>>>>>> 4ee55dc0
}
<|MERGE_RESOLUTION|>--- conflicted
+++ resolved
@@ -912,11 +912,8 @@
   "After hiding, this menu will no longer appear in the menu bar. To show it again, you need to go to the route management page to configure it.": "隱藏後，這個菜單將不再出現在菜單欄中。要再次顯示它，你需要到路由管理頁面進行設置。",
   "If selected, the page will display Tab pages.": "如果選中，該頁面將顯示標籤頁。",
   "If selected, the route will be displayed in the menu.": "如果選中，該路由將顯示在菜單中。",
-<<<<<<< HEAD
+  "Are you sure you want to hide this tab?": "你確定要隱藏這個標籤嗎？",
+  "After hiding, this tab will no longer appear in the tab bar. To show it again, you need to go to the route management page to set it.": "隱藏後，這個標籤將不再出現在標籤欄中。要再次顯示它，你需要到路由管理頁面進行設置。",
   "Deprecated": "已棄用",
   "The following old template features have been deprecated and will be removed in next version.": "以下舊的模板功能已棄用，將在下個版本移除。"
-=======
-  "Are you sure you want to hide this tab?": "你確定要隱藏這個標籤嗎？",
-  "After hiding, this tab will no longer appear in the tab bar. To show it again, you need to go to the route management page to set it.": "隱藏後，這個標籤將不再出現在標籤欄中。要再次顯示它，你需要到路由管理頁面進行設置。"
->>>>>>> 4ee55dc0
 }

import { MenuOutlined } from '@ant-design/icons';
import { SortableContext, useSortable } from '@dnd-kit/sortable';
import { css } from '@emotion/css';
import { ArrayField, Field } from '@formily/core';
import { observer, RecursionField, Schema, useField, useFieldSchema } from '@formily/react';
import { reaction } from '@formily/reactive';
import { useEventListener, useMemoizedFn } from 'ahooks';
import { Table as AntdTable, TableColumnProps } from 'antd';
import { default as classNames, default as cls } from 'classnames';
import React, { RefCallback, useCallback, useEffect, useMemo, useRef, useState } from 'react';
import { useTranslation } from 'react-i18next';
import { DndContext, useDesignable } from '../..';
import {
  RecordIndexProvider,
  RecordProvider,
  useSchemaInitializer,
  useTableBlockContext,
<<<<<<< HEAD
  useTableSelectorContext,
} from '../../../';
import { useACLFieldWhitelist } from '../../../acl/ACLProvider';
import { isCollectionFieldComponent, isColumnComponent, extractIndex, getIdsWithChildren } from './utils';
=======
  useTableSelectorContext
} from '../../../';
import { useACLFieldWhitelist } from '../../../acl/ACLProvider';
import { extractIndex, getIdsWithChildren, isCollectionFieldComponent, isColumnComponent } from './utils';
>>>>>>> a9e5e144

const useTableColumns = () => {
  const field = useField<ArrayField>();
  const schema = useFieldSchema();
  const { schemaInWhitelist } = useACLFieldWhitelist();
  const { designable } = useDesignable();
  const { exists, render } = useSchemaInitializer(schema['x-initializer']);
  const columns = schema
    .reduceProperties((buf, s) => {
      if (isColumnComponent(s) && schemaInWhitelist(Object.values(s.properties || {}).pop())) {
        return buf.concat([s]);
      }
      return buf;
    }, [])
    ?.map((s: Schema) => {
      const collectionFields = s.reduceProperties((buf, s) => {
        if (isCollectionFieldComponent(s)) {
          return buf.concat([s]);
        }
      }, []);
      const dataIndex = collectionFields?.length > 0 ? collectionFields[0].name : s.name;
      return {
        title: <RecursionField name={s.name} schema={s} onlyRenderSelf />,
        dataIndex,
        key: s.name,
        sorter: s['x-component-props']?.['sorter'],
        width: 200,
        ...s['x-component-props'],
        render: (v, record) => {
          const index = field.value?.indexOf(record);
          return (
            <RecordIndexProvider index={record.__index || index}>
              <RecordProvider record={record}>
                <RecursionField schema={s} name={record.__index || index} onlyRenderProperties />
              </RecordProvider>
            </RecordIndexProvider>
          );
        },
      } as TableColumnProps<any>;
    });
  if (!exists) {
    return columns;
  }
  return columns.concat({
    title: render(),
    dataIndex: 'TABLE_COLUMN_INITIALIZER',
    key: 'TABLE_COLUMN_INITIALIZER',
    render: designable ? () => <div style={{ minWidth: 300 }} /> : null,
  });
};

const topActiveClass = css`
  & > td {
    border-top: 2px solid rgba(241, 139, 98, 0.6) !important;
  }
`;
const bottomActiveClass = css`
  & > td {
    border-bottom: 2px solid rgba(241, 139, 98, 0.6) !important;
  }
`;

const SortableRow = (props) => {
  const id = props['data-row-key']?.toString();
  const { setNodeRef, isOver, active, over } = useSortable({
    id,
  });

  const className =
    (active?.data.current?.sortable.index ?? -1) > (over?.data.current?.sortable.index ?? -1)
      ? topActiveClass
      : bottomActiveClass;

  return (
    <tr
      ref={active?.id !== id ? setNodeRef : null}
      {...props}
      className={classNames({ [className]: active && isOver })}
    />
  );
};

const SortHandle = (props) => {
  const { listeners } = useSortable({
    id: props.id,
  });
  return <MenuOutlined {...listeners} style={{ cursor: 'grab' }} />;
};

const TableIndex = (props) => {
  const { index } = props;
  return (
    <div className={classNames('nb-table-index')} style={{ padding: '0 8px 0 16px' }}>
      {index}
    </div>
  );
};

const usePaginationProps = (pagination1, pagination2) => {
  const { t } = useTranslation();
  if (pagination2 === false) {
    return false;
  }
  if (!pagination2 && pagination1 === false) {
    return false;
  }
  return {
    showTotal: (total) => t('Total {{count}} items', { count: total }),
    showSizeChanger: true,
    ...pagination1,
    ...pagination2,
  };
};

const useValidator = (validator: (value: any) => string) => {
  const field = useField<Field>();
  useEffect(() => {
    const dispose = reaction(
      () => field.value,
      (value) => {
        const message = validator(value);
        field.setFeedback({
          type: 'error',
          code: 'ValidateError',
          messages: message ? [message] : [],
        });
      },
    );
    return () => {
      dispose();
    };
  }, []);
};

export const Table: any = observer((props: any) => {
  const field = useField<ArrayField>();
  const columns = useTableColumns();
  const { pagination: pagination1, useProps, onChange, ...others1 } = props;
  const { pagination: pagination2, ...others2 } = useProps?.() || {};
  const {
    dragSort = false,
    showIndex = true,
    onRowSelectionChange,
    onChange: onTableChange,
    rowSelection,
    rowKey,
    required,
    onExpand,
    ...others
  } = { ...others1, ...others2 } as any;
  const schema = useFieldSchema();
  const isTableSelector = schema?.parent?.['x-decorator'] === 'TableSelectorProvider';
  const ctx = isTableSelector ? useTableSelectorContext() : useTableBlockContext();
  const { expandFlag } = ctx;
  const onRowDragEnd = useMemoizedFn(others.onRowDragEnd || (() => {}));
  const paginationProps = usePaginationProps(pagination1, pagination2);
  const requiredValidator = field.required || required;
  const { treeTable } = schema?.parent?.['x-decorator-props'] || {};
  const [expandedKeys, setExpandesKeys] = useState([]);
  const [allIncludesChildren, setAllIncludesChildren] = useState([]);
  useEffect(() => {
    field.setValidator((value) => {
      if (requiredValidator) {
        return Array.isArray(value) && value.length > 0 ? null : 'The field value is required';
      }
      return;
    });
  }, [requiredValidator]);
<<<<<<< HEAD
=======
  // useEffect(() => {
  //   const data = field.value;
  //   field.value = null;
  //   field.value = data;
  // }, [treeTable]);
>>>>>>> a9e5e144

  useEffect(() => {
    if (treeTable !== false) {
      const keys = getIdsWithChildren(field.value?.slice());
      setAllIncludesChildren(keys);
    }
  }, [field.value]);
  useEffect(() => {
    if (expandFlag) {
      setExpandesKeys(allIncludesChildren);
    } else {
      setExpandesKeys([]);
    }
  }, [expandFlag]);

  const components = useMemo(() => {
    return {
      header: {
        wrapper: (props) => {
          return (
            <DndContext>
              <thead {...props} />
            </DndContext>
          );
        },
        cell: (props) => {
          return (
            <th
              {...props}
              className={cls(
                props.className,
                css`
                  max-width: 300px;
                  white-space: nowrap;
                  &:hover .general-schema-designer {
                    display: block;
                  }
                `,
              )}
            />
          );
        },
      },
      body: {
        wrapper: (props) => {
          return (
            <DndContext
              onDragEnd={(e) => {
                if (!e.active || !e.over) {
                  console.warn('move cancel');
                  return;
                }

                const fromIndex = e.active?.data.current?.sortable?.index;
                const toIndex = e.over?.data.current?.sortable?.index;
                const from = field.value[fromIndex];
                const to = field.value[toIndex];
                field.move(fromIndex, toIndex);
                onRowDragEnd({ fromIndex, toIndex, from, to });
              }}
            >
              <tbody {...props} />
            </DndContext>
          );
        },
        row: (props) => {
          return <SortableRow {...props}></SortableRow>;
        },
        cell: (props) => (
          <td
            {...props}
            className={classNames(
              props.className,
              css`
                max-width: 300px;
                white-space: nowrap;
                .nb-read-pretty-input-number {
                  text-align: right;
                }
              `,
            )}
          />
        ),
      },
    };
  }, [field, onRowDragEnd, dragSort]);

  const defaultRowKey = (record: any) => {
    return field.value?.indexOf?.(record);
  };

  const getRowKey = (record: any) => {
    if (typeof rowKey === 'string') {
      return record[rowKey]?.toString();
    } else {
      return (rowKey ?? defaultRowKey)(record)?.toString();
    }
  };

  const restProps = {
    rowSelection: rowSelection
      ? {
          type: 'checkbox',
          selectedRowKeys: field?.data?.selectedRowKeys || [],
          onChange(selectedRowKeys: any[], selectedRows: any[]) {
            field.data = field.data || {};
            field.data.selectedRowKeys = selectedRowKeys;
            onRowSelectionChange?.(selectedRowKeys, selectedRows);
          },
          renderCell: (checked, record, index, originNode) => {
            if (!dragSort && !showIndex) {
              return originNode;
            }
            const current = props?.pagination?.current;
            const pageSize = props?.pagination?.pageSize || 20;
            if (current) {
              index = index + (current - 1) * pageSize + 1;
<<<<<<< HEAD
            } else {
              index = index + 1;
            }
            if (record.parentId && treeTable !== false) {
=======
            }
            if (record.__index) {
>>>>>>> a9e5e144
              index = extractIndex(record.__index);
            }
            return (
              <div
                className={classNames(
                  checked ? 'checked' : null,
                  css`
                    position: relative;
                    display: flex;
                    float: left;
                    align-items: center;
                    justify-content: space-evenly;
                    padding-right: 8px;
                    .nb-table-index {
                      opacity: 0;
                    }
                    &:not(.checked) {
                      .nb-table-index {
                        opacity: 1;
                      }
                    }
                    &:hover {
                      .nb-table-index {
                        opacity: 0;
                      }
                      .nb-origin-node {
                        display: block;
                      }
                    }
                  `,
                )}
              >
                <div
                  className={classNames(
                    checked ? 'checked' : null,
                    css`
                      position: relative;
                      display: flex;
                      align-items: center;
                      justify-content: space-evenly;
                    `,
                  )}
                >
                  {dragSort && <SortHandle id={getRowKey(record)} />}
                  {showIndex && <TableIndex index={index} />}
                </div>
                <div
                  className={classNames(
                    'nb-origin-node',
                    checked ? 'checked' : null,
                    css`
                      position: absolute;
                      right: 50%;
                      transform: translateX(50%);
                      &:not(.checked) {
                        display: none;
                      }
                    `,
                  )}
                >
                  {originNode}
                </div>
              </div>
            );
          },
          ...rowSelection,
        }
      : undefined,
  };

  const SortableWrapper = useCallback<React.FC>(
    ({ children }) => {
      return dragSort
        ? React.createElement(SortableContext, {
            items: field.value.map(getRowKey),
            children: children,
          })
        : React.createElement(React.Fragment, {
            children,
          });
    },
    [field, dragSort],
  );
  const fieldSchema = useFieldSchema();
  const fixedBlock = fieldSchema?.parent?.['x-decorator-props']?.fixedBlock;
  const [tableHeight, setTableHeight] = useState(0);

  const [headerAndPaginationHeight, setHeaderAndPaginationHeight] = useState(0);
  const scroll = useMemo(() => {
    return fixedBlock
      ? {
          x: 'max-content',
          y: tableHeight - headerAndPaginationHeight,
        }
      : {
          x: 'max-content',
        };
  }, [fixedBlock, tableHeight, headerAndPaginationHeight]);

  const elementRef = useRef<HTMLDivElement>();
  const calcTableSize = () => {
    if (!elementRef.current) return;
    const clientRect = elementRef.current?.getBoundingClientRect();
    setTableHeight(Math.ceil(clientRect?.height || 0));
  };
  useEventListener('resize', calcTableSize);

  const mountedRef: RefCallback<HTMLDivElement> = (ref) => {
    elementRef.current = ref;
    calcTableSize();
  };

  return (
    <div
      ref={mountedRef}
      className={css`
        height: 100%;
        overflow: hidden;
        .ant-table-wrapper {
          height: 100%;
        }
        .ant-table {
          overflow-x: auto;
          overflow-y: hidden;
        }
      `}
    >
      <SortableWrapper>
        <AntdTable
          ref={(ref) => {
            const headerHeight = ref?.querySelector('.ant-table-header')?.getBoundingClientRect().height || 0;
            const paginationHeight = ref?.querySelector('.ant-table-pagination')?.getBoundingClientRect().height || 0;
            setHeaderAndPaginationHeight(Math.ceil(headerHeight + paginationHeight + 16));
          }}
          rowKey={rowKey ?? defaultRowKey}
          {...others}
          {...restProps}
          pagination={paginationProps}
          components={components}
          onChange={(pagination, filters, sorter, extra) => {
            onTableChange?.(pagination, filters, sorter, extra);
          }}
          tableLayout={'auto'}
          scroll={scroll}
          columns={columns}
          expandable={{
            onExpand: (flag, record) => {
              const newKeys = flag ? [...expandedKeys, record.id] : expandedKeys.filter((i) => record.id !== i);
              setExpandesKeys(newKeys);
<<<<<<< HEAD
              onExpand?.(flag, record);
=======
>>>>>>> a9e5e144
            },
            expandedRowKeys: expandedKeys,
          }}
          dataSource={field?.value?.slice?.()}
        />
      </SortableWrapper>
      {field.errors.length > 0 && (
        <div className="ant-formily-item-error-help ant-formily-item-help ant-formily-item-help-enter ant-formily-item-help-enter-active">
          {field.errors.map((error) => {
            return error.messages.map((message) => <div>{message}</div>);
          })}
        </div>
      )}
    </div>
  );
});<|MERGE_RESOLUTION|>--- conflicted
+++ resolved
@@ -15,17 +15,10 @@
   RecordProvider,
   useSchemaInitializer,
   useTableBlockContext,
-<<<<<<< HEAD
-  useTableSelectorContext,
-} from '../../../';
-import { useACLFieldWhitelist } from '../../../acl/ACLProvider';
-import { isCollectionFieldComponent, isColumnComponent, extractIndex, getIdsWithChildren } from './utils';
-=======
   useTableSelectorContext
 } from '../../../';
 import { useACLFieldWhitelist } from '../../../acl/ACLProvider';
 import { extractIndex, getIdsWithChildren, isCollectionFieldComponent, isColumnComponent } from './utils';
->>>>>>> a9e5e144
 
 const useTableColumns = () => {
   const field = useField<ArrayField>();
@@ -194,14 +187,11 @@
       return;
     });
   }, [requiredValidator]);
-<<<<<<< HEAD
-=======
   // useEffect(() => {
   //   const data = field.value;
   //   field.value = null;
   //   field.value = data;
   // }, [treeTable]);
->>>>>>> a9e5e144
 
   useEffect(() => {
     if (treeTable !== false) {
@@ -319,15 +309,8 @@
             const pageSize = props?.pagination?.pageSize || 20;
             if (current) {
               index = index + (current - 1) * pageSize + 1;
-<<<<<<< HEAD
-            } else {
-              index = index + 1;
-            }
-            if (record.parentId && treeTable !== false) {
-=======
             }
             if (record.__index) {
->>>>>>> a9e5e144
               index = extractIndex(record.__index);
             }
             return (
@@ -477,10 +460,7 @@
             onExpand: (flag, record) => {
               const newKeys = flag ? [...expandedKeys, record.id] : expandedKeys.filter((i) => record.id !== i);
               setExpandesKeys(newKeys);
-<<<<<<< HEAD
               onExpand?.(flag, record);
-=======
->>>>>>> a9e5e144
             },
             expandedRowKeys: expandedKeys,
           }}

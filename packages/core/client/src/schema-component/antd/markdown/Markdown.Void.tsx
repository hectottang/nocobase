--- conflicted
+++ resolved
@@ -211,22 +211,15 @@
 );
 
 export const MarkdownVoid = (props) => {
-<<<<<<< HEAD
+  const flags = useFlag();
   const fieldSchema = useFieldSchema();
 
   return (
     <VariableScope scopeId={fieldSchema?.['x-uid']} type="markdownBlock">
-      <FlagProvider collectionField={true}>
+      <FlagProvider {...flags} collectionField={true}>
         <MarkdownVoidInner {...props} />
       </FlagProvider>
     </VariableScope>
-=======
-  const flags = useFlag();
-  return (
-    <FlagProvider {...flags} collectionField={true}>
-      <MarkdownVoidInner {...props} />
-    </FlagProvider>
->>>>>>> c0861145
   );
 };
 MarkdownVoid.Designer = MarkdownVoidDesigner;
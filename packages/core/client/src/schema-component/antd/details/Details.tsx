--- conflicted
+++ resolved
@@ -33,17 +33,11 @@
       );
     }
 
-<<<<<<< HEAD
-    return <FormV2 {...props} />;
-  }),
-  { displayName: 'NocoBaseDetails' },
-=======
     return (
       <div className="nb-details">
         <FormV2 {...props} />
       </div>
     );
-  },
-  { displayName: 'Details' },
->>>>>>> 4394f72b
+  }),
+  { displayName: 'NocoBaseDetails' },
 );
/**
 * This file is part of the NocoBase (R) project.
 * Copyright (c) 2020-2024 NocoBase Co., Ltd.
 * Authors: NocoBase Team.
 *
 * This project is dual-licensed under AGPL-3.0 and NocoBase Commercial License.
 * For more information, please refer to: https://www.nocobase.com/agreement.
 */

import { observer, useField, useFieldSchema } from '@formily/react';
import React, { useState } from 'react';
import { CollectionProvider_deprecated, useCollectionManager_deprecated } from '../../../../collection-manager';
import { NocoBaseRecursionField } from '../../../../formily/NocoBaseRecursionField';
import { CreateAction } from '../../../../schema-initializer/components';
import { ActionContextProvider, useActionContext } from '../../action';
import { useAssociationFieldContext, useInsertSchema } from '../hooks';
import schema from '../schema';
import { TabsContextProvider } from '../../tabs/context';

export const CreateRecordAction = observer(
  (props) => {
    const field: any = useField();
    const fieldSchema = useFieldSchema();
    const ctx = useActionContext();
    const { getCollection } = useCollectionManager_deprecated();
    const insertAddNewer = useInsertSchema('AddNewer');
    const { options: collectionField } = useAssociationFieldContext();
    const [visibleAddNewer, setVisibleAddNewer] = useState(false);
    const targetCollection = getCollection(collectionField?.target);
    const [currentCollection, setCurrentCollection] = useState(targetCollection?.name);
    const [currentDataSource, setCurrentDataSource] = useState(targetCollection?.dataSource);
    const addbuttonClick = (collectionData) => {
      insertAddNewer(schema.AddNewer);
      setVisibleAddNewer(true);
      setCurrentCollection(collectionData.name);
      setCurrentDataSource(collectionData.dataSource);
    };
    return (
      <CollectionProvider_deprecated name={collectionField?.target}>
        <CreateAction {...props} onClick={(arg) => addbuttonClick(arg)} />
        <ActionContextProvider value={{ ...ctx, visible: visibleAddNewer, setVisible: setVisibleAddNewer }}>
          <CollectionProvider_deprecated name={currentCollection} dataSource={currentDataSource}>
<<<<<<< HEAD
            <NocoBaseRecursionField
              onlyRenderProperties
              basePath={field.address}
              schema={fieldSchema}
              filterProperties={(s) => {
                return s['x-component'] === 'AssociationField.AddNewer';
              }}
            />
=======
            <TabsContextProvider>
              <RecursionField
                onlyRenderProperties
                basePath={field.address}
                schema={fieldSchema}
                filterProperties={(s) => {
                  return s['x-component'] === 'AssociationField.AddNewer';
                }}
              />
            </TabsContextProvider>
>>>>>>> 22527860
          </CollectionProvider_deprecated>
        </ActionContextProvider>
      </CollectionProvider_deprecated>
    );
  },
  { displayName: 'CreateRecordAction' },
);<|MERGE_RESOLUTION|>--- conflicted
+++ resolved
@@ -40,18 +40,8 @@
         <CreateAction {...props} onClick={(arg) => addbuttonClick(arg)} />
         <ActionContextProvider value={{ ...ctx, visible: visibleAddNewer, setVisible: setVisibleAddNewer }}>
           <CollectionProvider_deprecated name={currentCollection} dataSource={currentDataSource}>
-<<<<<<< HEAD
-            <NocoBaseRecursionField
-              onlyRenderProperties
-              basePath={field.address}
-              schema={fieldSchema}
-              filterProperties={(s) => {
-                return s['x-component'] === 'AssociationField.AddNewer';
-              }}
-            />
-=======
             <TabsContextProvider>
-              <RecursionField
+              <NocoBaseRecursionField
                 onlyRenderProperties
                 basePath={field.address}
                 schema={fieldSchema}
@@ -60,7 +50,6 @@
                 }}
               />
             </TabsContextProvider>
->>>>>>> 22527860
           </CollectionProvider_deprecated>
         </ActionContextProvider>
       </CollectionProvider_deprecated>

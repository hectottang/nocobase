--- conflicted
+++ resolved
@@ -13,9 +13,8 @@
 import { uid } from '@formily/shared';
 import { Space, message } from 'antd';
 import { isEqual } from 'lodash';
-<<<<<<< HEAD
 import { isFunction } from 'mathjs';
-import React, { useEffect, useState } from 'react';
+import React, { useEffect, useState, useContext } from 'react';
 import { useTranslation } from 'react-i18next';
 import {
   ClearCollectionFieldContext,
@@ -23,16 +22,7 @@
   RecordProvider,
   useAPIClient,
   useCollectionRecordData,
-=======
-import React, { useEffect, useState, useContext } from 'react';
-import { useTranslation } from 'react-i18next';
-import {
-  ClearCollectionFieldContext,
-  RecordProvider,
-  useAPIClient,
-  useCollectionRecordData,
   SchemaComponentContext,
->>>>>>> dddd4616
 } from '../../../';
 import { isVariable } from '../../../variables/utils/isVariable';
 import { getInnermostKeyAndValue } from '../../common/utils/uitls';
@@ -168,26 +158,11 @@
           ></RemoteSelect>
 
           {addMode === 'modalAdd' && (
-<<<<<<< HEAD
-            <RecordProvider isNew={true} record={null} parent={recordData}>
-              {/* 快捷添加按钮添加的添加的是一个普通的 form 区块（非关系区块），不应该与任何字段有关联，所以在这里把字段相关的上下文给清除掉 */}
-              <ClearCollectionFieldContext>
-                <NocoBaseRecursionField
-                  onlyRenderProperties
-                  basePath={field.address}
-                  schema={fieldSchema}
-                  filterProperties={(s) => {
-                    return s['x-component'] === 'Action';
-                  }}
-                />
-              </ClearCollectionFieldContext>
-            </RecordProvider>
-=======
             <SchemaComponentContext.Provider value={{ ...schemaComponentCtxValue, draggable: false }}>
               <RecordProvider isNew={true} record={null} parent={recordData}>
                 {/* 快捷添加按钮添加的添加的是一个普通的 form 区块（非关系区块），不应该与任何字段有关联，所以在这里把字段相关的上下文给清除掉 */}
                 <ClearCollectionFieldContext>
-                  <RecursionField
+                  <NocoBaseRecursionField
                     onlyRenderProperties
                     basePath={field.address}
                     schema={fieldSchema}
@@ -198,7 +173,6 @@
                 </ClearCollectionFieldContext>
               </RecordProvider>
             </SchemaComponentContext.Provider>
->>>>>>> dddd4616
           )}
         </Space.Compact>
       </div>

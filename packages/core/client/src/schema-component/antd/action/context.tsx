--- conflicted
+++ resolved
@@ -3,14 +3,10 @@
 import React, { Ref, createContext, useRef } from 'react';
 import { useActionContext } from './hooks';
 
-<<<<<<< HEAD
 export const ActionContext = createContext<ActionContextProps & { formValueChanged?: React.MutableRefObject<boolean> }>(
   {},
 );
-=======
-export const ActionContext = createContext<ActionContextProps>({});
 ActionContext.displayName = 'ActionContext';
->>>>>>> fdfc870f
 
 export const ActionContextProvider: React.FC<ActionContextProps & { value?: ActionContextProps }> = (props) => {
   const contextProps = useActionContext();

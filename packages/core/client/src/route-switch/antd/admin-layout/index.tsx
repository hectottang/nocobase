--- conflicted
+++ resolved
@@ -11,13 +11,8 @@
 import ProLayout, { RouteContext, RouteContextType } from '@ant-design/pro-layout';
 import { HeaderViewProps } from '@ant-design/pro-layout/es/components/Header';
 import { css } from '@emotion/css';
-<<<<<<< HEAD
 import { theme as antdTheme, ConfigProvider, Popover, Result, Tooltip } from 'antd';
-import React, { createContext, FC, useCallback, useContext, useEffect, useMemo, useRef, useState } from 'react';
-=======
-import { Popover, Result, Tooltip } from 'antd';
 import React, { createContext, FC, memo, useCallback, useContext, useEffect, useMemo, useRef, useState } from 'react';
->>>>>>> 5fde96d7
 import ReactDOM from 'react-dom';
 import { useTranslation } from 'react-i18next';
 import { Link, Navigate, Outlet, useLocation, useNavigate } from 'react-router-dom';

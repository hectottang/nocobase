/**
 * This file is part of the NocoBase (R) project.
 * Copyright (c) 2020-2024 NocoBase Co., Ltd.
 * Authors: NocoBase Team.
 *
 * This project is dual-licensed under AGPL-3.0 and NocoBase Commercial License.
 * For more information, please refer to: https://www.nocobase.com/agreement.
 */

import { EllipsisOutlined, HighlightOutlined } from '@ant-design/icons';
import ProLayout, { RouteContext, RouteContextType } from '@ant-design/pro-layout';
import { HeaderViewProps } from '@ant-design/pro-layout/es/components/Header';
import { css } from '@emotion/css';
<<<<<<< HEAD
import { theme as antdTheme, ConfigProvider, Popover, Tooltip } from 'antd';
import { createStyles } from 'antd-style';
=======
import { theme as antdTheme, ConfigProvider, Popover, Result, Tooltip } from 'antd';
>>>>>>> 6d435dbc
import React, { createContext, FC, useCallback, useContext, useEffect, useMemo, useRef, useState } from 'react';
import ReactDOM from 'react-dom';
import { useTranslation } from 'react-i18next';
import { Link, Navigate, Outlet, useLocation, useNavigate } from 'react-router-dom';
import {
  ACLRolesCheckProvider,
  AppNotFound,
  CurrentAppInfoProvider,
  DndContext,
  Icon,
  ParentRouteContext,
  PinnedPluginList,
  RemoteCollectionManagerProvider,
  RemoteSchemaComponent,
  RemoteSchemaTemplateManagerPlugin,
  RemoteSchemaTemplateManagerProvider,
  SortableItem,
  useDesignable,
  useGlobalTheme,
  useMenuDragEnd,
  useParseURLAndParams,
  useRequest,
  useSchemaInitializerRender,
  useSystemSettings,
  useToken,
} from '../../../';
import {
  CurrentPageUidProvider,
  CurrentTabUidProvider,
  IsSubPageClosedByPageMenuProvider,
  useCurrentPageUid,
  useLocationNoUpdate,
} from '../../../application/CustomRouterContextProvider';
import { Plugin } from '../../../application/Plugin';
import { withTooltipComponent } from '../../../hoc/withTooltipComponent';
import { menuItemInitializer } from '../../../modules/menu/menuItemInitializer';
import { useMenuTranslation } from '../../../schema-component/antd/menu/locale';
import { KeepAlive } from './KeepAlive';
import { NocoBaseDesktopRoute, NocoBaseDesktopRouteType } from './convertRoutesToSchema';
import { MenuSchemaToolbar, ResetThemeTokenAndKeepAlgorithm } from './menuItemSettings';
import { userCenterSettings } from './userCenterSettings';

export { KeepAlive, NocoBaseDesktopRouteType };

export const NocoBaseRouteContext = createContext<NocoBaseDesktopRoute | null>(null);
NocoBaseRouteContext.displayName = 'NocoBaseRouteContext';

export const CurrentRouteProvider: FC<{ uid: string }> = ({ children, uid }) => {
  const { allAccessRoutes } = useAllAccessDesktopRoutes();
  const routeNode = useMemo(() => findRouteBySchemaUid(uid, allAccessRoutes), [uid, allAccessRoutes]);
  return <NocoBaseRouteContext.Provider value={routeNode}>{children}</NocoBaseRouteContext.Provider>;
};

export const useCurrentRoute = () => {
  return useContext(NocoBaseRouteContext) || {};
};

const emptyArray = [];
const AllAccessDesktopRoutesContext = createContext<{
  allAccessRoutes: NocoBaseDesktopRoute[];
  refresh: () => void;
}>({
  allAccessRoutes: emptyArray,
  refresh: () => {},
});
AllAccessDesktopRoutesContext.displayName = 'AllAccessDesktopRoutesContext';

export const useAllAccessDesktopRoutes = () => {
  return useContext(AllAccessDesktopRoutesContext);
};

const RoutesRequestProvider: FC = ({ children }) => {
  const mountedRef = useRef(false);
  const { data, refresh, loading } = useRequest<{
    data: any;
  }>({
    url: `/desktopRoutes:listAccessible`,
    params: { tree: true, sort: 'sort' },
  });

  const allAccessRoutesValue = useMemo(() => {
    return {
      allAccessRoutes: data?.data || emptyArray,
      refresh,
    };
  }, [data?.data, refresh]);

  // Only valid on first load
  if (loading && !mountedRef.current) {
    return null;
  } else {
    mountedRef.current = true;
  }

  return (
    <AllAccessDesktopRoutesContext.Provider value={allAccessRoutesValue}>
      {children}
    </AllAccessDesktopRoutesContext.Provider>
  );
};

const noAccessPermission = (currentPageUid: string, allAccessRoutes: NocoBaseDesktopRoute[]) => {
  if (!currentPageUid) {
    return false;
  }

  const routeNode = findRouteBySchemaUid(currentPageUid, allAccessRoutes);
  if (!routeNode) {
    return true;
  }

  return false;
};

export const AdminDynamicPage = () => {
  const currentPageUid = useCurrentPageUid();
  const { allAccessRoutes } = useAllAccessDesktopRoutes();

  // Group page should not request schema data
  if (isGroup(currentPageUid, allAccessRoutes)) {
    return null;
  }

  // 404 page
  if (noAccessPermission(currentPageUid, allAccessRoutes)) {
    return <AppNotFound />;
  }

  return (
    <KeepAlive uid={currentPageUid}>
      {(uid) => (
        <CurrentRouteProvider uid={uid}>
          <RemoteSchemaComponent uid={uid} />
        </CurrentRouteProvider>
      )}
    </KeepAlive>
  );
};

const layoutContentClass = css`
  display: flex;
  flex-direction: column;
  position: relative;
  height: calc(100vh - var(--nb-header-height));
  > div {
    position: relative;
  }
  .ant-layout-footer {
    position: absolute;
    bottom: 0;
    text-align: center;
    width: 100%;
    z-index: 0;
    padding: 0px 50px;
  }
`;

const className1 = css`
  width: 168px;
  height: var(--nb-header-height);
  margin-right: 4px;
  display: inline-flex;
  flex-shrink: 0;
  color: #fff;
  padding: 0;
  align-items: center;
`;
const className2 = css`
  object-fit: contain;
  width: 100%;
  height: 100%;
`;
const className3 = css`
  width: 100%;
  height: 100%;
  font-weight: 500;
  text-align: center;
  overflow: hidden;
  text-overflow: ellipsis;
  white-space: nowrap;
`;

const pageContentStyle: React.CSSProperties = {
  flex: 1,
  overflowY: 'auto',
};

const ShowTipWhenNoPages = () => {
  const { allAccessRoutes } = useAllAccessDesktopRoutes();
  const { designable } = useDesignable();
  const { token } = useToken();
  const { t } = useTranslation();
  const location = useLocation();

  // Check if there are any pages
  if (allAccessRoutes.length === 0 && !designable && ['/admin', '/admin/'].includes(location.pathname)) {
    return (
      <Result
        icon={<HighlightOutlined style={{ fontSize: '8em', color: token.colorText }} />}
        title={t('No pages yet, please configure first')}
        subTitle={t(`Click the "UI Editor" icon in the upper right corner to enter the UI Editor mode`)}
      />
    );
  }

  return null;
};

// 移动端中需要使用 dvh 单位来计算高度，否则会出现滚动不到最底部的问题
const mobileHeight = {
  height: `calc(100dvh - var(--nb-header-height))`,
};

function isDvhSupported() {
  // 创建一个测试元素
  const testEl = document.createElement('div');

  // 尝试设置 dvh 单位
  testEl.style.height = '1dvh';

  // 如果浏览器支持 dvh，则会解析这个值
  // 如果不支持，height 将保持为空字符串或被设置为无效值
  return testEl.style.height === '1dvh';
}

export const LayoutContent = () => {
  const style = useMemo(() => (isDvhSupported() ? mobileHeight : undefined), []);

  /* Use the "nb-subpages-slot-without-header-and-side" class name to locate the position of the subpages */
  return (
    <div className={`${layoutContentClass} nb-subpages-slot-without-header-and-side`} style={style}>
      <div style={pageContentStyle}>
        <Outlet />
        <ShowTipWhenNoPages />
      </div>
    </div>
  );
};

const NocoBaseLogo = () => {
  const result = useSystemSettings();
  const { token } = useToken();
  const fontSizeStyle = useMemo(() => ({ fontSize: token.fontSizeHeading3 }), [token.fontSizeHeading3]);

  const logo = result?.data?.data?.logo?.url ? (
    <img className={className2} src={result?.data?.data?.logo?.url} />
  ) : (
    <span style={fontSizeStyle} className={className3}>
      {result?.data?.data?.title}
    </span>
  );

  return <div className={className1}>{result?.loading ? null : logo}</div>;
};

/**
 * Fix the issue where SchemaToolbar cannot be displayed normally in Group
 * @returns
 */
const MenuSchemaToolbarWithContainer = () => {
  const divRef = useRef(null);
  const [container, setContainer] = React.useState<HTMLDivElement | null>(null);

  useEffect(() => {
    setContainer(divRef.current.parentElement.parentElement.parentElement);
  }, []);

  return (
    <>
      <MenuSchemaToolbar container={container} />
      <div ref={divRef}></div>
    </>
  );
};

const GroupItem: FC<{ item: any }> = (props) => {
  const { item } = props;
  const { designable } = useDesignable();

  // fake schema used to pass routing information to SortableItem
  const fakeSchema: any = { __route__: item._route };

  return (
    <ParentRouteContext.Provider value={item._parentRoute}>
      <NocoBaseRouteContext.Provider value={item._route}>
        <SortableItem id={item._route.id} schema={fakeSchema} aria-label={item.name}>
          {props.children}
          {designable && <MenuSchemaToolbarWithContainer />}
        </SortableItem>
      </NocoBaseRouteContext.Provider>
    </ParentRouteContext.Provider>
  );
};

const WithTooltip: FC<{ title: string; hidden: boolean }> = (props) => {
  const { inHeader } = useContext(HeaderContext);

  return (
    <RouteContext.Consumer>
      {(context) =>
        context.collapsed && !props.hidden && !inHeader ? (
          <Tooltip title={props.title} placement="right">
            {props.children}
          </Tooltip>
        ) : (
          props.children
        )
      }
    </RouteContext.Consumer>
  );
};

const MenuItem: FC<{ item: any; options: { isMobile: boolean; collapsed: boolean } }> = (props) => {
  const { item } = props;
  const { parseURLAndParams } = useParseURLAndParams();
  const divRef = useRef(null);
  const location = useLocation();

  useEffect(() => {
    if (divRef.current) {
      // 顶部 Add menu item 按钮放置在右侧
      divRef.current.parentElement.parentElement.style.order = 999;

      divRef.current.parentElement.parentElement.style.paddingLeft = 0;
      divRef.current.parentElement.parentElement.style.padding = 0;
    }
  }, []);

  const handleClickLink = useCallback(
    async (event: React.MouseEvent) => {
      const href = item._route.options?.href;
      const params = item._route.options?.params;

      event.preventDefault();
      event.stopPropagation();

      try {
        const url = await parseURLAndParams(href, params || []);
        window.open(url, '_blank');
      } catch (err) {
        console.error(err);
        window.open(href, '_blank');
      }
    },
    [parseURLAndParams, item],
  );

  if (item._hidden) {
    return null;
  }

  const fakeSchema: any = { __route__: item._route };

  // "Add menu item" does not need SchemaToolbar
  if (item.key === 'x-designer-button') {
    return (
      <div ref={divRef}>
        <ResetThemeTokenAndKeepAlgorithm>
          <ParentRouteContext.Provider value={item._parentRoute}>
            <NocoBaseRouteContext.Provider value={item._route}>{props.children}</NocoBaseRouteContext.Provider>
          </ParentRouteContext.Provider>
        </ResetThemeTokenAndKeepAlgorithm>
      </div>
    );
  }

  if (item._route?.type === NocoBaseDesktopRouteType.link) {
    // fake schema used to pass routing information to SortableItem
    return (
      <ParentRouteContext.Provider value={item._parentRoute}>
        <NocoBaseRouteContext.Provider value={item._route}>
          <SortableItem id={item._route.id} schema={fakeSchema}>
            <div onClick={handleClickLink}>
              {/* 这里是为了扩大点击区域 */}
              <Link to={location.pathname} aria-label={item.name}>
                {props.children}
              </Link>
            </div>
            <MenuSchemaToolbar />
          </SortableItem>
        </NocoBaseRouteContext.Provider>
      </ParentRouteContext.Provider>
    );
  }

  // 如果点击的是一个 group，直接跳转到第一个子页面
  const path = item.redirect || item.path;

  return (
    <ParentRouteContext.Provider value={item._parentRoute}>
      <NocoBaseRouteContext.Provider value={item._route}>
        <SortableItem id={item._route.id} schema={fakeSchema}>
          <WithTooltip
            title={item.name}
            hidden={item._route.type === NocoBaseDesktopRouteType.group || item._depth > 0}
          >
            <Link to={path} aria-label={item.name}>
              {props.children}
            </Link>
          </WithTooltip>
          <MenuSchemaToolbar />
        </SortableItem>
      </NocoBaseRouteContext.Provider>
    </ParentRouteContext.Provider>
  );
};

const resetStyle = css`
  .ant-layout-sider-children {
    margin-inline-end: 0 !important;
  }

  .ant-layout-header.ant-pro-layout-header {
    border-block-end: none !important;
  }

  // 固定菜单中图标和标题的距离，防止当切换到紧凑模式后，图标和标题之间的距离过近
  .ant-menu-title-content .ant-pro-base-menu-inline-item-title,
  .ant-menu-title-content .ant-pro-base-menu-horizontal-item-title {
    gap: 8px;
  }

  // 修复紧凑模式下且菜单收起时，菜单的高度不够的问题
  .ant-pro-base-menu-vertical-collapsed .ant-pro-base-menu-vertical-menu-item {
    height: auto;
  }
`;

const contentStyle = {
  paddingBlock: 0,
  paddingInline: 0,
};

const HeaderContext = React.createContext<{ inHeader: boolean }>({ inHeader: false });

const popoverStyle = css`
  .ant-popover-inner {
    padding: 0;
    overflow: hidden;
  }
`;

const MobileActions: FC = (props) => {
  const { token } = useToken();
  const [open, setOpen] = useState(false);

  // 点击时立即关闭 Popover，避免影响用户操作
  const handleContentClick = useCallback(() => {
    setOpen(false);
  }, []);

  return (
    <Popover
      rootClassName={popoverStyle}
      content={<PinnedPluginList onClick={handleContentClick} />}
      color={token.colorBgHeader}
      trigger="click"
      open={open}
      onOpenChange={setOpen}
    >
      <div style={{ padding: '0 16px', display: 'flex', alignItems: 'center', height: '100%', marginRight: -16 }}>
        <EllipsisOutlined
          style={{
            color: token.colorTextHeaderMenu,
            fontSize: 20,
          }}
        />
      </div>
    </Popover>
  );
};

const actionsRender: any = (props) => {
  if (props.isMobile) {
    return <MobileActions />;
  }

  return <PinnedPluginList />;
};

const MenuItemTitle: React.FC = (props) => {
  return <>{props.children}</>;
};

const MenuItemTitleWithTooltip = withTooltipComponent(MenuItemTitle);

const menuItemRender = (item, dom, options) => {
  return (
    <MenuItem item={item} options={options}>
      <MenuItemTitleWithTooltip tooltip={item._route?.tooltip}>{dom}</MenuItemTitleWithTooltip>
    </MenuItem>
  );
};

const subMenuItemRender = (item, dom) => {
  return (
    <GroupItem item={item}>
      <MenuItemTitleWithTooltip tooltip={item._route?.tooltip}>{dom}</MenuItemTitleWithTooltip>
    </GroupItem>
  );
};

const CollapsedButton: FC<{ collapsed: boolean }> = (props) => {
  return (
    <RouteContext.Consumer>
      {(context) =>
        context.isMobile ? (
          <>{props.children}</>
        ) : (
          ReactDOM.createPortal(
            <div
              className={css`
                // Fix the issue where the collapse/expand button is covered by subpages
                .ant-pro-sider-collapsed-button {
                  top: 64px;
                  left: ${props.collapsed ? 52 : 188}px;
                  z-index: 200;
                  transition: left 0.2s;
                }
              `}
            >
              {props.children}
            </div>,
            document.body,
          )
        )
      }
    </RouteContext.Consumer>
  );
};

const collapsedButtonRender = (collapsed, dom) => {
  return <CollapsedButton collapsed={collapsed}>{dom}</CollapsedButton>;
};

/**
 * 这个问题源自 antd 的一个 bug，等 antd 修复了这个问题后，可以删除这个样式。
 * - issue: https://github.com/ant-design/pro-components/issues/8593
 * - issue: https://github.com/ant-design/pro-components/issues/8522
 * - issue: https://github.com/ant-design/pro-components/issues/8432
 */
const useHeaderStyle = createStyles(({ token }: any) => {
  return {
    headerPopup: {
      '&.ant-menu-submenu-popup>.ant-menu': {
        backgroundColor: `${token.colorBgHeader}`,
      },
    },
    headerMenuActive: {
      '& .ant-menu-submenu-selected>.ant-menu-submenu-title': {
        color: token.colorTextHeaderMenuActive,
      },
    },
  };
});
const headerContextValue = { inHeader: true };
const HeaderWrapper: FC = (props) => {
  const { styles } = useHeaderStyle();

  return (
    <span className={styles.headerMenuActive}>
      <HeaderContext.Provider value={headerContextValue}>{props.children}</HeaderContext.Provider>
    </span>
  );
};
const headerRender = (props: HeaderViewProps, defaultDom: React.ReactNode) => {
  return <HeaderWrapper>{defaultDom}</HeaderWrapper>;
};

const IsMobileLayoutContext = React.createContext<{
  isMobileLayout: boolean;
  setIsMobileLayout: React.Dispatch<React.SetStateAction<boolean>>;
}>({
  isMobileLayout: false,
  setIsMobileLayout: () => {},
});

const MobileLayoutProvider: FC = (props) => {
  const [isMobileLayout, setIsMobileLayout] = useState(false);
  const value = useMemo(() => ({ isMobileLayout, setIsMobileLayout }), [isMobileLayout]);

  return <IsMobileLayoutContext.Provider value={value}>{props.children}</IsMobileLayoutContext.Provider>;
};

export const useMobileLayout = () => {
  const { isMobileLayout, setIsMobileLayout } = useContext(IsMobileLayoutContext);
  return { isMobileLayout, setIsMobileLayout };
};

export const InternalAdminLayout = () => {
  const { allAccessRoutes } = useAllAccessDesktopRoutes();
  const { designable: _designable } = useDesignable();
  const location = useLocation();
  const { onDragEnd } = useMenuDragEnd();
  const { token } = useToken();
  const { isMobileLayout, setIsMobileLayout } = useMobileLayout();
  const [collapsed, setCollapsed] = useState(isMobileLayout);
  const doNotChangeCollapsedRef = useRef(false);
  const { t } = useMenuTranslation();
  const designable = isMobileLayout ? false : _designable;
  const { styles } = useHeaderStyle();

  const route = useMemo(() => {
    return {
      path: '/',
      children: convertRoutesToLayout(allAccessRoutes, { designable, isMobile: isMobileLayout, t }),
    };
  }, [allAccessRoutes, designable, isMobileLayout, t]);
  const layoutToken = useMemo(() => {
    return {
      header: {
        colorBgHeader: token.colorBgHeader,
        colorTextMenu: token.colorTextHeaderMenu,
        colorTextMenuSelected: token.colorTextHeaderMenuActive,
        colorTextMenuActive: token.colorTextHeaderMenuHover,
        colorBgMenuItemHover: token.colorBgHeaderMenuHover,
        colorBgMenuItemSelected: token.colorBgHeaderMenuActive,
        heightLayoutHeader: 46,
        colorHeaderTitle: token.colorTextHeaderMenu,
      },
      sider: {
        colorMenuBackground: token.colorBgContainer,
        colorTextMenu: token.colorText,
        colorTextMenuSelected: token.colorPrimary,
        colorBgMenuItemSelected: token.colorPrimaryBg,
        colorBgMenuItemActive: token.colorPrimaryBg,
        colorBgMenuItemHover: token.colorBgTextHover,
      },
      bgLayout: token.colorBgLayout,
    };
  }, [token]);
  const { theme, isDarkTheme } = useGlobalTheme();
  const mobileTheme = useMemo(() => {
    return {
      ...theme,
      token: {
        ...theme.token,
        paddingPageHorizontal: 8, // Horizontal page padding
        paddingPageVertical: 8, // Vertical page padding
        marginBlock: 12, // Spacing between blocks
        borderRadiusBlock: 8, // Block border radius
        fontSize: 16, // Font size
      },
      algorithm: isDarkTheme ? [antdTheme.compactAlgorithm, antdTheme.darkAlgorithm] : antdTheme.compactAlgorithm, // Set mobile mode to always use compact algorithm
    };
  }, [theme, isDarkTheme]);

  const onCollapse = useCallback((collapsed: boolean) => {
    if (doNotChangeCollapsedRef.current) {
      return;
    }
    setCollapsed(collapsed);
  }, []);

  const onPageChange = useCallback(() => {
    doNotChangeCollapsedRef.current = true;
    setTimeout(() => {
      doNotChangeCollapsedRef.current = false;
    });
  }, []);

  const menuProps = useMemo(() => {
    return {
      overflowedIndicatorPopupClassName: styles.headerPopup,
    };
  }, [styles.headerPopup]);

  return (
    <DndContext onDragEnd={onDragEnd}>
      <ProLayout
        contentStyle={contentStyle}
        siderWidth={200}
        className={resetStyle}
        location={location}
        route={route}
        actionsRender={actionsRender}
        logo={<NocoBaseLogo />}
        title={''}
        layout="mix"
        splitMenus
        token={layoutToken}
        headerRender={headerRender}
        menuItemRender={menuItemRender}
        subMenuItemRender={subMenuItemRender}
        collapsedButtonRender={collapsedButtonRender}
        onCollapse={onCollapse}
        collapsed={collapsed}
        onPageChange={onPageChange}
        menuProps={menuProps}
      >
        <RouteContext.Consumer>
          {(value: RouteContextType) => {
            const { isMobile: _isMobile } = value;

            if (_isMobile !== isMobileLayout) {
              setIsMobileLayout(_isMobile);
            }

            return (
              <ConfigProvider theme={_isMobile ? mobileTheme : theme}>
                <LayoutContent />
              </ConfigProvider>
            );
          }}
        </RouteContext.Consumer>
      </ProLayout>
    </DndContext>
  );
};

function getDefaultPageUid(routes: NocoBaseDesktopRoute[]) {
  // Find the first route of type "page"
  for (const route of routes) {
    if (route.type === NocoBaseDesktopRouteType.page) {
      return route.schemaUid;
    }

    if (route.children?.length) {
      const result = getDefaultPageUid(route.children);
      if (result) {
        return result;
      }
    }
  }
}

const NavigateToDefaultPage: FC = (props) => {
  const { allAccessRoutes } = useAllAccessDesktopRoutes();
  const location = useLocationNoUpdate();

  const defaultPageUid = getDefaultPageUid(allAccessRoutes);

  return (
    <>
      {props.children}
      {defaultPageUid && (location.pathname === '/admin' || location.pathname === '/admin/') && (
        <Navigate replace to={`/admin/${defaultPageUid}`} />
      )}
    </>
  );
};

const findRouteByMenuSchemaUid = (schemaUid: string, routes: NocoBaseDesktopRoute[]) => {
  if (!routes) return;

  for (const route of routes) {
    if (route.menuSchemaUid === schemaUid) {
      return route;
    }

    if (route.children?.length) {
      const result = findRouteByMenuSchemaUid(schemaUid, route.children);
      if (result) {
        return result;
      }
    }
  }
};

/**
 * Compatibility with legacy page routes
 * @param props
 * @returns
 */
const LegacyRouteCompat: FC = (props) => {
  const currentPageUid = useCurrentPageUid();
  const { allAccessRoutes } = useAllAccessDesktopRoutes();
  const location = useLocation();
  const navigate = useNavigate();

  useEffect(() => {
    const route = findRouteByMenuSchemaUid(currentPageUid, allAccessRoutes);
    if (route) {
      navigate(location.pathname.replace(currentPageUid, route.schemaUid) + location.search);
    }
  }, [allAccessRoutes, currentPageUid, location.pathname, location.search, navigate]);

  return <>{props.children}</>;
};

export const AdminProvider = (props) => {
  return (
    <CurrentPageUidProvider>
      <CurrentTabUidProvider>
        <IsSubPageClosedByPageMenuProvider>
          <ACLRolesCheckProvider>
            <RoutesRequestProvider>
              <NavigateToDefaultPage>
                <LegacyRouteCompat>
                  <RemoteCollectionManagerProvider>
                    <CurrentAppInfoProvider>
                      <RemoteSchemaTemplateManagerProvider>{props.children}</RemoteSchemaTemplateManagerProvider>
                    </CurrentAppInfoProvider>
                  </RemoteCollectionManagerProvider>
                </LegacyRouteCompat>
              </NavigateToDefaultPage>
            </RoutesRequestProvider>
          </ACLRolesCheckProvider>
        </IsSubPageClosedByPageMenuProvider>
      </CurrentTabUidProvider>
    </CurrentPageUidProvider>
  );
};

export const AdminLayout = (props) => {
  return (
    <AdminProvider>
      <InternalAdminLayout {...props} />
    </AdminProvider>
  );
};

export class AdminLayoutPlugin extends Plugin {
  async afterAdd() {
    await this.app.pm.add(RemoteSchemaTemplateManagerPlugin);
  }
  async load() {
    this.app.schemaSettingsManager.add(userCenterSettings);
    this.app.addComponents({ AdminLayout, AdminDynamicPage });
    this.app.use(MobileLayoutProvider);
  }
}

export function findRouteBySchemaUid(schemaUid: string, treeArray: any[]) {
  if (!treeArray) return;

  for (const node of treeArray) {
    if (schemaUid === node.schemaUid || schemaUid === node.menuSchemaUid) {
      return node;
    }

    if (node.children?.length) {
      const result = findRouteBySchemaUid(schemaUid, node.children);
      if (result) {
        return result;
      }
    }
  }
  return null;
}

const MenuDesignerButton: FC<{ testId: string }> = (props) => {
  const { render: renderInitializer } = useSchemaInitializerRender(menuItemInitializer);

  return renderInitializer({
    style: { background: 'none' },
    'data-testid': props.testId,
  });
};

const MenuTitleWithIcon: FC<{ icon: any; title: string }> = (props) => {
  if (props.icon) {
    return (
      <div style={{ display: 'flex', alignItems: 'center' }}>
        <Icon type={props.icon} />
        <span>{props.title}</span>
      </div>
    );
  }

  return <>{props.title}</>;
};

function convertRoutesToLayout(
  routes: NocoBaseDesktopRoute[],
  { designable, parentRoute, isMobile, t, depth = 0 }: any,
) {
  if (!routes) return;

  const getInitializerButton = (testId: string) => {
    return {
      key: 'x-designer-button',
      name: <MenuDesignerButton testId={testId} />,
      path: '/',
      disabled: true,
      _route: {},
      _parentRoute: {},
      icon: <Icon type="setting" />,
    };
  };

  const result: any[] = routes.map((item) => {
    const name = depth > 1 ? <MenuTitleWithIcon icon={item.icon} title={t(item.title)} /> : t(item.title); // ProLayout 组件不显示第二级菜单的 icon，所以这里自己实现

    if (item.type === NocoBaseDesktopRouteType.link) {
      return {
        name,
        icon: item.icon ? <Icon type={item.icon} /> : null,
        path: '/',
        hideInMenu: item.hideInMenu,
        _route: item,
        _parentRoute: parentRoute,
      };
    }

    if (item.type === NocoBaseDesktopRouteType.page) {
      return {
        name,
        icon: item.icon ? <Icon type={item.icon} /> : null,
        path: `/admin/${item.schemaUid}`,
        redirect: `/admin/${item.schemaUid}`,
        hideInMenu: item.hideInMenu,
        _route: item,
        _parentRoute: parentRoute,
      };
    }

    if (item.type === NocoBaseDesktopRouteType.group) {
      const children =
        convertRoutesToLayout(item.children, { designable, parentRoute: item, depth: depth + 1, t }) || [];

      // add a designer button
      if (designable && depth === 0) {
        children.push({ ...getInitializerButton('schema-initializer-Menu-side'), _parentRoute: item });
      }

      return {
        name,
        icon: item.icon ? <Icon type={item.icon} /> : null,
        path: `/admin/${item.id}`,
        redirect:
          children[0]?.key === 'x-designer-button'
            ? undefined
            : `/admin/${findFirstPageRoute(item.children)?.schemaUid || item.id}`,
        routes: children.length === 0 ? [{ path: '/', name: ' ', disabled: true, _hidden: true }] : children,
        hideInMenu: item.hideInMenu,
        _route: item,
        _depth: depth,
      };
    }
  });

  if (designable && depth === 0) {
    isMobile
      ? result.push({ ...getInitializerButton('schema-initializer-Menu-header') })
      : result.unshift({ ...getInitializerButton('schema-initializer-Menu-header') });
  }

  return result;
}

function isGroup(groupId: string, allAccessRoutes: NocoBaseDesktopRoute[]) {
  const route = findRouteById(groupId, allAccessRoutes);
  return route?.type === NocoBaseDesktopRouteType.group;
}

function findRouteById(id: string, treeArray: any[]) {
  for (const node of treeArray) {
    if (Number(id) === Number(node.id)) {
      return node;
    }

    if (node.children?.length) {
      const result = findRouteById(id, node.children);
      if (result) {
        return result;
      }
    }
  }
  return null;
}

function findFirstPageRoute(routes: NocoBaseDesktopRoute[]) {
  if (!routes) return;

  for (const route of routes) {
    if (route.type === NocoBaseDesktopRouteType.page) {
      return route;
    }

    if (route.children?.length) {
      return findFirstPageRoute(route.children);
    }
  }
}<|MERGE_RESOLUTION|>--- conflicted
+++ resolved
@@ -11,12 +11,8 @@
 import ProLayout, { RouteContext, RouteContextType } from '@ant-design/pro-layout';
 import { HeaderViewProps } from '@ant-design/pro-layout/es/components/Header';
 import { css } from '@emotion/css';
-<<<<<<< HEAD
-import { theme as antdTheme, ConfigProvider, Popover, Tooltip } from 'antd';
+import { theme as antdTheme, ConfigProvider, Popover, Result, Tooltip } from 'antd';
 import { createStyles } from 'antd-style';
-=======
-import { theme as antdTheme, ConfigProvider, Popover, Result, Tooltip } from 'antd';
->>>>>>> 6d435dbc
 import React, { createContext, FC, useCallback, useContext, useEffect, useMemo, useRef, useState } from 'react';
 import ReactDOM from 'react-dom';
 import { useTranslation } from 'react-i18next';

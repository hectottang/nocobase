--- conflicted
+++ resolved
@@ -7,8 +7,8 @@
  * For more information, please refer to: https://www.nocobase.com/agreement.
  */
 
-import React, { useCallback, useMemo } from 'react';
-import { useAPIClient, useRequest } from '../api-client';
+import React, { useMemo } from 'react';
+import { useRequest } from '../api-client';
 import { CollectionManagerProvider } from '../data-source/collection/CollectionManagerProvider';
 import { useDataSourceManager } from '../data-source/data-source/DataSourceManagerProvider';
 import { useCollectionHistory } from './CollectionHistoryProvider';
@@ -27,18 +27,6 @@
   );
 };
 
-<<<<<<< HEAD
-const coptions = {
-  url: 'collectionCategories:list',
-  params: {
-    paginate: false,
-    sort: ['sort'],
-  },
-  refreshDeps: [],
-};
-
-=======
->>>>>>> d5a7d7c8
 export const RemoteCollectionManagerProvider = (props: any) => {
   const dm = useDataSourceManager();
   const { refreshCH } = useCollectionHistory();
@@ -49,26 +37,7 @@
     return dm.reload().then(refreshCH);
   });
 
-<<<<<<< HEAD
-  const refreshCategory = useCallback(async () => {
-    const { data } = await api.request(coptions);
-    result.mutate(data);
-    return data?.data || [];
-  }, [result]);
-
-  return (
-    <CollectionCategoriesProvider service={result} refreshCategory={refreshCategory}>
-      <CollectionManagerProvider_deprecated {...props}></CollectionManagerProvider_deprecated>
-    </CollectionCategoriesProvider>
-  );
-=======
-  const { render } = useAppSpin();
-  if (service.loading) {
-    return render();
-  }
-
-  return <CollectionManagerProvider_deprecated {...props}></CollectionManagerProvider_deprecated>;
->>>>>>> d5a7d7c8
+  return <CollectionManagerProvider_deprecated {...props} />;
 };
 
 export const CollectionCategoriesProvider = (props) => {

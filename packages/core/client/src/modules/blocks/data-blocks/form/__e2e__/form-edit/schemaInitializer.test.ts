--- conflicted
+++ resolved
@@ -86,10 +86,7 @@
     await page.getByRole('menuitem', { name: 'manyToOne3' }).click();
     await page.mouse.move(600, 0);
     await page.reload();
-<<<<<<< HEAD
-=======
 
->>>>>>> ea482f80
     await expect(page.getByLabel('block-item-CollectionField-general-form-general.manyToOne1-manyToOne1')).toHaveText(
       `manyToOne1:${record.manyToOne1.id}`,
     );

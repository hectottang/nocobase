/**
 * This file is part of the NocoBase (R) project.
 * Copyright (c) 2020-2024 NocoBase Co., Ltd.
 * Authors: NocoBase Team.
 *
 * This project is dual-licensed under AGPL-3.0 and NocoBase Commercial License.
 * For more information, please refer to: https://www.nocobase.com/agreement.
 */

export const oneEmptyTableWithUsers = {
  pageSchema: {
    _isJSONSchemaObject: true,
    version: '2.0',
    type: 'void',
    'x-component': 'Page',
    'x-app-version': '1.0.0-alpha.17',
    properties: {
      hoy3gninc4d: {
        _isJSONSchemaObject: true,
        version: '2.0',
        type: 'void',
        'x-component': 'Grid',
        'x-initializer': 'page:addBlock',
        'x-app-version': '1.0.0-alpha.17',
        properties: {
          '6q8k2r2zg8b': {
            _isJSONSchemaObject: true,
            version: '2.0',
            type: 'void',
            'x-component': 'Grid.Row',
            'x-app-version': '1.0.0-alpha.17',
            properties: {
              '5pelgrmw1uv': {
                _isJSONSchemaObject: true,
                version: '2.0',
                type: 'void',
                'x-component': 'Grid.Col',
                'x-app-version': '1.0.0-alpha.17',
                properties: {
                  jinafp4khmd: {
                    _isJSONSchemaObject: true,
                    version: '2.0',
                    type: 'void',
                    'x-decorator': 'TableBlockProvider',
                    'x-acl-action': 'users:list',
                    'x-use-decorator-props': 'useTableBlockDecoratorProps',
                    'x-decorator-props': {
                      collection: 'users',
                      dataSource: 'main',
                      action: 'list',
                      params: {
                        pageSize: 20,
                      },
                      rowKey: 'id',
                      showIndex: true,
                      dragSort: false,
                    },
                    'x-toolbar': 'BlockSchemaToolbar',
                    'x-settings': 'blockSettings:table',
                    'x-component': 'CardItem',
                    'x-filter-targets': [],
                    'x-app-version': '1.0.0-alpha.17',
                    properties: {
                      actions: {
                        _isJSONSchemaObject: true,
                        version: '2.0',
                        type: 'void',
                        'x-initializer': 'table:configureActions',
                        'x-component': 'ActionBar',
                        'x-component-props': {
                          style: {
                            marginBottom: 'var(--nb-spacing)',
                          },
                        },
                        'x-app-version': '1.0.0-alpha.17',
                        'x-uid': '57i5fodavmy',
                        'x-async': false,
                        'x-index': 1,
                      },
                      '1c78hfblr62': {
                        _isJSONSchemaObject: true,
                        version: '2.0',
                        type: 'array',
                        'x-initializer': 'table:configureColumns',
                        'x-component': 'TableV2',
                        'x-use-component-props': 'useTableBlockProps',
                        'x-component-props': {
                          rowKey: 'id',
                          rowSelection: {
                            type: 'checkbox',
                          },
                        },
                        'x-app-version': '1.0.0-alpha.17',
                        properties: {
                          actions: {
                            _isJSONSchemaObject: true,
                            version: '2.0',
                            type: 'void',
                            title: '{{ t("Actions") }}',
                            'x-action-column': 'actions',
                            'x-decorator': 'TableV2.Column.ActionBar',
                            'x-component': 'TableV2.Column',
                            'x-designer': 'TableV2.ActionColumnDesigner',
                            'x-initializer': 'table:configureItemActions',
                            'x-app-version': '1.0.0-alpha.17',
                            properties: {
                              sq7wrsmu8k6: {
                                _isJSONSchemaObject: true,
                                version: '2.0',
                                type: 'void',
                                'x-decorator': 'DndContext',
                                'x-component': 'Space',
                                'x-component-props': {
                                  split: '|',
                                },
                                'x-app-version': '1.0.0-alpha.17',
                                'x-uid': '9wjvgdr7qlp',
                                'x-async': false,
                                'x-index': 1,
                              },
                            },
                            'x-uid': 'c2kd07xlalt',
                            'x-async': false,
                            'x-index': 1,
                          },
                          kce2z62jj3e: {
                            _isJSONSchemaObject: true,
                            version: '2.0',
                            type: 'void',
                            'x-decorator': 'TableV2.Column.Decorator',
                            'x-toolbar': 'TableColumnSchemaToolbar',
                            'x-settings': 'fieldSettings:TableColumn',
                            'x-component': 'TableV2.Column',
                            'x-app-version': '1.0.0-alpha.17',
                            properties: {
                              id: {
                                _isJSONSchemaObject: true,
                                version: '2.0',
                                'x-collection-field': 'users.id',
                                'x-component': 'CollectionField',
                                'x-component-props': {},
                                'x-read-pretty': true,
                                'x-decorator': null,
                                'x-decorator-props': {
                                  labelStyle: {
                                    display: 'none',
                                  },
                                },
                                'x-app-version': '1.0.0-alpha.17',
                                'x-uid': '5dwr9au92jy',
                                'x-async': false,
                                'x-index': 1,
                              },
                            },
                            'x-uid': 'd3o6bo2bntr',
                            'x-async': false,
                            'x-index': 2,
                          },
                          cxivkl2pz2e: {
                            _isJSONSchemaObject: true,
                            version: '2.0',
                            type: 'void',
                            'x-decorator': 'TableV2.Column.Decorator',
                            'x-toolbar': 'TableColumnSchemaToolbar',
                            'x-settings': 'fieldSettings:TableColumn',
                            'x-component': 'TableV2.Column',
                            'x-app-version': '1.0.0-alpha.17',
                            properties: {
                              username: {
                                _isJSONSchemaObject: true,
                                version: '2.0',
                                'x-collection-field': 'users.username',
                                'x-component': 'CollectionField',
                                'x-component-props': {
                                  ellipsis: true,
                                },
                                'x-read-pretty': true,
                                'x-decorator': null,
                                'x-decorator-props': {
                                  labelStyle: {
                                    display: 'none',
                                  },
                                },
                                'x-app-version': '1.0.0-alpha.17',
                                'x-uid': '6zd6cdztudd',
                                'x-async': false,
                                'x-index': 1,
                              },
                            },
                            'x-uid': 'bstw44sol77',
                            'x-async': false,
                            'x-index': 3,
                          },
                        },
                        'x-uid': 'tesn3o6xlvo',
                        'x-async': false,
                        'x-index': 2,
                      },
                    },
                    'x-uid': 'am04rxkwyrn',
                    'x-async': false,
                    'x-index': 1,
                  },
                },
                'x-uid': 'l6m3f6u2opr',
                'x-async': false,
                'x-index': 1,
              },
            },
            'x-uid': 'tgnms5xwgtj',
            'x-async': false,
            'x-index': 1,
          },
        },
        'x-uid': 'cgq9lp3869e',
        'x-async': false,
        'x-index': 1,
      },
    },
    'x-uid': 'py05yxxke4g',
    'x-async': true,
    'x-index': 1,
  },
};
<<<<<<< HEAD
export const PopupAndSubPageWithParams = {
=======
export const openInNewWidow = {
>>>>>>> 70c08553
  pageSchema: {
    _isJSONSchemaObject: true,
    version: '2.0',
    type: 'void',
    'x-component': 'Page',
<<<<<<< HEAD
    properties: {
      b1atmxyqbff: {
=======
    'x-app-version': '1.2.21-alpha',
    properties: {
      g3i4gd8j68w: {
>>>>>>> 70c08553
        _isJSONSchemaObject: true,
        version: '2.0',
        type: 'void',
        'x-component': 'Grid',
        'x-initializer': 'page:addBlock',
<<<<<<< HEAD
        properties: {
          rkebzj98nvq: {
=======
        'x-app-version': '1.2.21-alpha',
        properties: {
          k0tx69u4ge5: {
>>>>>>> 70c08553
            _isJSONSchemaObject: true,
            version: '2.0',
            type: 'void',
            'x-component': 'Grid.Row',
<<<<<<< HEAD
            'x-app-version': '1.2.11-alpha',
            properties: {
              kxz1o673sem: {
=======
            'x-app-version': '1.2.21-alpha',
            properties: {
              hck9q8g9nfw: {
>>>>>>> 70c08553
                _isJSONSchemaObject: true,
                version: '2.0',
                type: 'void',
                'x-component': 'Grid.Col',
<<<<<<< HEAD
                'x-app-version': '1.2.11-alpha',
                properties: {
                  t79t7o2scw5: {
=======
                'x-app-version': '1.2.21-alpha',
                properties: {
                  jq1vb4hd0vk: {
>>>>>>> 70c08553
                    _isJSONSchemaObject: true,
                    version: '2.0',
                    type: 'void',
                    'x-decorator': 'TableBlockProvider',
                    'x-acl-action': 'users:list',
                    'x-use-decorator-props': 'useTableBlockDecoratorProps',
                    'x-decorator-props': {
                      collection: 'users',
                      dataSource: 'main',
                      action: 'list',
                      params: {
                        pageSize: 20,
                      },
                      rowKey: 'id',
                      showIndex: true,
                      dragSort: false,
                    },
                    'x-toolbar': 'BlockSchemaToolbar',
                    'x-settings': 'blockSettings:table',
                    'x-component': 'CardItem',
                    'x-filter-targets': [],
<<<<<<< HEAD
                    'x-app-version': '1.2.11-alpha',
=======
                    'x-app-version': '1.2.21-alpha',
>>>>>>> 70c08553
                    properties: {
                      actions: {
                        _isJSONSchemaObject: true,
                        version: '2.0',
                        type: 'void',
                        'x-initializer': 'table:configureActions',
                        'x-component': 'ActionBar',
                        'x-component-props': {
                          style: {
                            marginBottom: 'var(--nb-spacing)',
                          },
                        },
<<<<<<< HEAD
                        'x-app-version': '1.2.11-alpha',
                        'x-uid': 'm3lmb6s616o',
                        'x-async': false,
                        'x-index': 1,
                      },
                      sghz67ot4pa: {
=======
                        'x-app-version': '1.2.21-alpha',
                        'x-uid': 'n7hoqcgj7nn',
                        'x-async': false,
                        'x-index': 1,
                      },
                      '068dk7k35nk': {
>>>>>>> 70c08553
                        _isJSONSchemaObject: true,
                        version: '2.0',
                        type: 'array',
                        'x-initializer': 'table:configureColumns',
                        'x-component': 'TableV2',
                        'x-use-component-props': 'useTableBlockProps',
                        'x-component-props': {
                          rowKey: 'id',
                          rowSelection: {
                            type: 'checkbox',
                          },
                        },
<<<<<<< HEAD
                        'x-app-version': '1.2.11-alpha',
=======
                        'x-app-version': '1.2.21-alpha',
>>>>>>> 70c08553
                        properties: {
                          actions: {
                            _isJSONSchemaObject: true,
                            version: '2.0',
                            type: 'void',
                            title: '{{ t("Actions") }}',
                            'x-action-column': 'actions',
                            'x-decorator': 'TableV2.Column.ActionBar',
                            'x-component': 'TableV2.Column',
                            'x-toolbar': 'TableColumnSchemaToolbar',
                            'x-initializer': 'table:configureItemActions',
                            'x-settings': 'fieldSettings:TableColumn',
                            'x-toolbar-props': {
                              initializer: 'table:configureItemActions',
                            },
<<<<<<< HEAD
                            'x-app-version': '1.2.11-alpha',
                            properties: {
                              ebq18cea3uo: {
=======
                            'x-app-version': '1.2.21-alpha',
                            properties: {
                              mo7685lm8vz: {
>>>>>>> 70c08553
                                _isJSONSchemaObject: true,
                                version: '2.0',
                                type: 'void',
                                'x-decorator': 'DndContext',
                                'x-component': 'Space',
                                'x-component-props': {
                                  split: '|',
                                },
<<<<<<< HEAD
                                'x-app-version': '1.2.11-alpha',
                                properties: {
                                  c14cpxkc4ke: {
                                    'x-uid': 'ech5j6ogus0',
                                    _isJSONSchemaObject: true,
                                    version: '2.0',
                                    type: 'void',
                                    title: '{{ t("View") }}',
                                    'x-action': 'view',
                                    'x-toolbar': 'ActionSchemaToolbar',
                                    'x-settings': 'actionSettings:view',
                                    'x-component': 'Action.Link',
                                    'x-component-props': {
                                      openMode: 'drawer',
                                    },
                                    'x-action-context': {
                                      dataSource: 'main',
                                      collection: 'users',
                                    },
                                    'x-decorator': 'ACLActionProvider',
                                    'x-designer-props': {
                                      linkageAction: true,
                                    },
                                    properties: {
                                      drawer: {
                                        _isJSONSchemaObject: true,
                                        version: '2.0',
                                        type: 'void',
                                        title: '{{ t("View record") }}',
                                        'x-component': 'Action.Container',
                                        'x-component-props': {
                                          className: 'nb-action-popup',
                                        },
                                        properties: {
                                          tabs: {
                                            _isJSONSchemaObject: true,
                                            version: '2.0',
                                            type: 'void',
                                            'x-component': 'Tabs',
                                            'x-component-props': {},
                                            'x-initializer': 'popup:addTab',
                                            properties: {
                                              tab1: {
                                                _isJSONSchemaObject: true,
                                                version: '2.0',
                                                type: 'void',
                                                title: '{{t("Details")}}',
                                                'x-component': 'Tabs.TabPane',
                                                'x-designer': 'Tabs.Designer',
                                                'x-component-props': {},
                                                properties: {
                                                  grid: {
                                                    _isJSONSchemaObject: true,
                                                    version: '2.0',
                                                    type: 'void',
                                                    'x-component': 'Grid',
                                                    'x-initializer': 'popup:common:addBlock',
                                                    properties: {
                                                      z1h7wnh6s60: {
                                                        _isJSONSchemaObject: true,
                                                        version: '2.0',
                                                        type: 'void',
                                                        'x-component': 'Grid.Row',
                                                        'x-app-version': '1.2.11-alpha',
                                                        properties: {
                                                          bxzkcif7vu9: {
                                                            _isJSONSchemaObject: true,
                                                            version: '2.0',
                                                            type: 'void',
                                                            'x-component': 'Grid.Col',
                                                            'x-app-version': '1.2.11-alpha',
                                                            properties: {
                                                              e2pjbwaou03: {
                                                                _isJSONSchemaObject: true,
                                                                version: '2.0',
                                                                type: 'void',
                                                                'x-acl-action-props': {
                                                                  skipScopeCheck: true,
                                                                },
                                                                'x-acl-action': 'users:create',
                                                                'x-decorator': 'FormBlockProvider',
                                                                'x-use-decorator-props':
                                                                  'useCreateFormBlockDecoratorProps',
                                                                'x-decorator-props': {
                                                                  dataSource: 'main',
                                                                  collection: 'users',
                                                                  isCusomeizeCreate: true,
                                                                },
                                                                'x-toolbar': 'BlockSchemaToolbar',
                                                                'x-settings': 'blockSettings:createForm',
                                                                'x-component': 'CardItem',
                                                                'x-app-version': '1.2.11-alpha',
                                                                properties: {
                                                                  j86fmzva2n0: {
                                                                    _isJSONSchemaObject: true,
                                                                    version: '2.0',
                                                                    type: 'void',
                                                                    'x-component': 'FormV2',
                                                                    'x-use-component-props': 'useCreateFormBlockProps',
                                                                    'x-app-version': '1.2.11-alpha',
                                                                    properties: {
                                                                      grid: {
                                                                        _isJSONSchemaObject: true,
                                                                        version: '2.0',
                                                                        type: 'void',
                                                                        'x-component': 'Grid',
                                                                        'x-initializer': 'form:configureFields',
                                                                        'x-app-version': '1.2.11-alpha',
                                                                        properties: {
                                                                          s1cu9qfbyx6: {
                                                                            _isJSONSchemaObject: true,
                                                                            version: '2.0',
                                                                            type: 'void',
                                                                            'x-component': 'Grid.Row',
                                                                            'x-app-version': '1.2.11-alpha',
                                                                            properties: {
                                                                              rmck9ducuw7: {
                                                                                _isJSONSchemaObject: true,
                                                                                version: '2.0',
                                                                                type: 'void',
                                                                                'x-component': 'Grid.Col',
                                                                                'x-app-version': '1.2.11-alpha',
                                                                                properties: {
                                                                                  nickname: {
                                                                                    'x-uid': '22a0rhtgo1x',
                                                                                    _isJSONSchemaObject: true,
                                                                                    version: '2.0',
                                                                                    type: 'string',
                                                                                    'x-toolbar':
                                                                                      'FormItemSchemaToolbar',
                                                                                    'x-settings':
                                                                                      'fieldSettings:FormItem',
                                                                                    'x-component': 'CollectionField',
                                                                                    'x-decorator': 'FormItem',
                                                                                    'x-collection-field':
                                                                                      'users.nickname',
                                                                                    'x-component-props': {},
                                                                                    'x-app-version': '1.2.11-alpha',
                                                                                    default:
                                                                                      '{{$nURLSearchParams.name}}',
                                                                                    'x-async': false,
                                                                                    'x-index': 1,
                                                                                  },
                                                                                },
                                                                                'x-uid': 'eudbw9veltu',
                                                                                'x-async': false,
                                                                                'x-index': 1,
                                                                              },
                                                                            },
                                                                            'x-uid': 'jdt8bqzqi2s',
                                                                            'x-async': false,
                                                                            'x-index': 1,
                                                                          },
                                                                        },
                                                                        'x-uid': '5hq25kdeet9',
                                                                        'x-async': false,
                                                                        'x-index': 1,
                                                                      },
                                                                      kke3cg70wha: {
                                                                        _isJSONSchemaObject: true,
                                                                        version: '2.0',
                                                                        type: 'void',
                                                                        'x-initializer': 'createForm:configureActions',
                                                                        'x-component': 'ActionBar',
                                                                        'x-component-props': {
                                                                          layout: 'one-column',
                                                                        },
                                                                        'x-app-version': '1.2.11-alpha',
                                                                        'x-uid': 'usbcj3rxwdq',
                                                                        'x-async': false,
                                                                        'x-index': 2,
                                                                      },
                                                                    },
                                                                    'x-uid': 'xk49vnplykb',
                                                                    'x-async': false,
                                                                    'x-index': 1,
                                                                  },
                                                                },
                                                                'x-uid': 'xz0fzo8aiwd',
                                                                'x-async': false,
                                                                'x-index': 1,
                                                              },
                                                            },
                                                            'x-uid': 'c2z7nkp1er8',
                                                            'x-async': false,
                                                            'x-index': 1,
                                                          },
                                                        },
                                                        'x-uid': '817scrzocq2',
                                                        'x-async': false,
                                                        'x-index': 1,
                                                      },
                                                    },
                                                    'x-uid': 'o5aa5p4qdfy',
                                                    'x-async': false,
                                                    'x-index': 1,
                                                  },
                                                },
                                                'x-uid': 'cyys2ghczmx',
                                                'x-async': false,
                                                'x-index': 1,
                                              },
                                            },
                                            'x-uid': 'pte28pwapoh',
                                            'x-async': false,
                                            'x-index': 1,
                                          },
                                        },
                                        'x-uid': 'nnc6fz5v38k',
                                        'x-async': false,
                                        'x-index': 1,
                                      },
                                    },
=======
                                'x-app-version': '1.2.21-alpha',
                                properties: {
                                  t4s3iem6ael: {
                                    _isJSONSchemaObject: true,
                                    version: '2.0',
                                    type: 'void',
                                    title: '{{ t("Link") }}',
                                    'x-action': 'customize:link',
                                    'x-toolbar': 'ActionSchemaToolbar',
                                    'x-settings': 'actionSettings:link',
                                    'x-component': 'Action.Link',
                                    'x-use-component-props': 'useLinkActionProps',
                                    'x-designer-props': {
                                      linkageAction: true,
                                    },
                                    'x-uid': 'pvrerrk3t7w',
>>>>>>> 70c08553
                                    'x-async': false,
                                    'x-index': 1,
                                  },
                                },
<<<<<<< HEAD
                                'x-uid': 'nba9caa8pc1',
=======
                                'x-uid': 'cih8h4b2193',
>>>>>>> 70c08553
                                'x-async': false,
                                'x-index': 1,
                              },
                            },
<<<<<<< HEAD
                            'x-uid': '14vqyxwyyty',
=======
                            'x-uid': '50yfcnetw5a',
>>>>>>> 70c08553
                            'x-async': false,
                            'x-index': 1,
                          },
                        },
<<<<<<< HEAD
                        'x-uid': 'tu8n9op1z9r',
=======
                        'x-uid': '4q78sr1a4so',
>>>>>>> 70c08553
                        'x-async': false,
                        'x-index': 2,
                      },
                    },
<<<<<<< HEAD
                    'x-uid': 'v2gig2bsyex',
=======
                    'x-uid': 'k38ru1y7s6s',
>>>>>>> 70c08553
                    'x-async': false,
                    'x-index': 1,
                  },
                },
<<<<<<< HEAD
                'x-uid': '9r7wta3gbml',
=======
                'x-uid': 'a0aiamh41on',
>>>>>>> 70c08553
                'x-async': false,
                'x-index': 1,
              },
            },
<<<<<<< HEAD
            'x-uid': 'zj3df6jm0dh',
=======
            'x-uid': 'gn2c5n843iv',
>>>>>>> 70c08553
            'x-async': false,
            'x-index': 1,
          },
        },
<<<<<<< HEAD
        'x-uid': 'fz1jj9rlu87',
=======
        'x-uid': 'gvbup8mmfql',
>>>>>>> 70c08553
        'x-async': false,
        'x-index': 1,
      },
    },
<<<<<<< HEAD
    'x-uid': 'de0k4foh9cc',
=======
    'x-uid': 'af02n5ipxrk',
>>>>>>> 70c08553
    'x-async': true,
    'x-index': 1,
  },
};<|MERGE_RESOLUTION|>--- conflicted
+++ resolved
@@ -222,63 +222,37 @@
     'x-index': 1,
   },
 };
-<<<<<<< HEAD
-export const PopupAndSubPageWithParams = {
-=======
 export const openInNewWidow = {
->>>>>>> 70c08553
   pageSchema: {
     _isJSONSchemaObject: true,
     version: '2.0',
     type: 'void',
     'x-component': 'Page',
-<<<<<<< HEAD
-    properties: {
-      b1atmxyqbff: {
-=======
     'x-app-version': '1.2.21-alpha',
     properties: {
       g3i4gd8j68w: {
->>>>>>> 70c08553
         _isJSONSchemaObject: true,
         version: '2.0',
         type: 'void',
         'x-component': 'Grid',
         'x-initializer': 'page:addBlock',
-<<<<<<< HEAD
-        properties: {
-          rkebzj98nvq: {
-=======
         'x-app-version': '1.2.21-alpha',
         properties: {
           k0tx69u4ge5: {
->>>>>>> 70c08553
             _isJSONSchemaObject: true,
             version: '2.0',
             type: 'void',
             'x-component': 'Grid.Row',
-<<<<<<< HEAD
-            'x-app-version': '1.2.11-alpha',
-            properties: {
-              kxz1o673sem: {
-=======
             'x-app-version': '1.2.21-alpha',
             properties: {
               hck9q8g9nfw: {
->>>>>>> 70c08553
                 _isJSONSchemaObject: true,
                 version: '2.0',
                 type: 'void',
                 'x-component': 'Grid.Col',
-<<<<<<< HEAD
-                'x-app-version': '1.2.11-alpha',
-                properties: {
-                  t79t7o2scw5: {
-=======
                 'x-app-version': '1.2.21-alpha',
                 properties: {
                   jq1vb4hd0vk: {
->>>>>>> 70c08553
                     _isJSONSchemaObject: true,
                     version: '2.0',
                     type: 'void',
@@ -300,11 +274,7 @@
                     'x-settings': 'blockSettings:table',
                     'x-component': 'CardItem',
                     'x-filter-targets': [],
-<<<<<<< HEAD
-                    'x-app-version': '1.2.11-alpha',
-=======
                     'x-app-version': '1.2.21-alpha',
->>>>>>> 70c08553
                     properties: {
                       actions: {
                         _isJSONSchemaObject: true,
@@ -317,21 +287,12 @@
                             marginBottom: 'var(--nb-spacing)',
                           },
                         },
-<<<<<<< HEAD
-                        'x-app-version': '1.2.11-alpha',
-                        'x-uid': 'm3lmb6s616o',
-                        'x-async': false,
-                        'x-index': 1,
-                      },
-                      sghz67ot4pa: {
-=======
                         'x-app-version': '1.2.21-alpha',
                         'x-uid': 'n7hoqcgj7nn',
                         'x-async': false,
                         'x-index': 1,
                       },
                       '068dk7k35nk': {
->>>>>>> 70c08553
                         _isJSONSchemaObject: true,
                         version: '2.0',
                         type: 'array',
@@ -344,11 +305,7 @@
                             type: 'checkbox',
                           },
                         },
-<<<<<<< HEAD
-                        'x-app-version': '1.2.11-alpha',
-=======
                         'x-app-version': '1.2.21-alpha',
->>>>>>> 70c08553
                         properties: {
                           actions: {
                             _isJSONSchemaObject: true,
@@ -364,15 +321,9 @@
                             'x-toolbar-props': {
                               initializer: 'table:configureItemActions',
                             },
-<<<<<<< HEAD
-                            'x-app-version': '1.2.11-alpha',
-                            properties: {
-                              ebq18cea3uo: {
-=======
                             'x-app-version': '1.2.21-alpha',
                             properties: {
                               mo7685lm8vz: {
->>>>>>> 70c08553
                                 _isJSONSchemaObject: true,
                                 version: '2.0',
                                 type: 'void',
@@ -381,7 +332,174 @@
                                 'x-component-props': {
                                   split: '|',
                                 },
-<<<<<<< HEAD
+                                'x-app-version': '1.2.21-alpha',
+                                properties: {
+                                  t4s3iem6ael: {
+                                    _isJSONSchemaObject: true,
+                                    version: '2.0',
+                                    type: 'void',
+                                    title: '{{ t("Link") }}',
+                                    'x-action': 'customize:link',
+                                    'x-toolbar': 'ActionSchemaToolbar',
+                                    'x-settings': 'actionSettings:link',
+                                    'x-component': 'Action.Link',
+                                    'x-use-component-props': 'useLinkActionProps',
+                                    'x-designer-props': {
+                                      linkageAction: true,
+                                    },
+                                    'x-uid': 'pvrerrk3t7w',
+                                    'x-async': false,
+                                    'x-index': 1,
+                                  },
+                                },
+                                'x-uid': 'cih8h4b2193',
+                                'x-async': false,
+                                'x-index': 1,
+                              },
+                            },
+                            'x-uid': '50yfcnetw5a',
+                            'x-async': false,
+                            'x-index': 1,
+                          },
+                        },
+                        'x-uid': '4q78sr1a4so',
+                        'x-async': false,
+                        'x-index': 2,
+                      },
+                    },
+                    'x-uid': 'k38ru1y7s6s',
+                    'x-async': false,
+                    'x-index': 1,
+                  },
+                },
+                'x-uid': 'a0aiamh41on',
+                'x-async': false,
+                'x-index': 1,
+              },
+            },
+            'x-uid': 'gn2c5n843iv',
+            'x-async': false,
+            'x-index': 1,
+          },
+        },
+        'x-uid': 'gvbup8mmfql',
+        'x-async': false,
+        'x-index': 1,
+      },
+    },
+    'x-uid': 'af02n5ipxrk',
+    'x-async': true,
+    'x-index': 1,
+  },
+};
+export const PopupAndSubPageWithParams = {
+  pageSchema: {
+    _isJSONSchemaObject: true,
+    version: '2.0',
+    type: 'void',
+    'x-component': 'Page',
+    properties: {
+      b1atmxyqbff: {
+        _isJSONSchemaObject: true,
+        version: '2.0',
+        type: 'void',
+        'x-component': 'Grid',
+        'x-initializer': 'page:addBlock',
+        properties: {
+          rkebzj98nvq: {
+            _isJSONSchemaObject: true,
+            version: '2.0',
+            type: 'void',
+            'x-component': 'Grid.Row',
+            'x-app-version': '1.2.11-alpha',
+            properties: {
+              kxz1o673sem: {
+                _isJSONSchemaObject: true,
+                version: '2.0',
+                type: 'void',
+                'x-component': 'Grid.Col',
+                'x-app-version': '1.2.11-alpha',
+                properties: {
+                  t79t7o2scw5: {
+                    _isJSONSchemaObject: true,
+                    version: '2.0',
+                    type: 'void',
+                    'x-decorator': 'TableBlockProvider',
+                    'x-acl-action': 'users:list',
+                    'x-use-decorator-props': 'useTableBlockDecoratorProps',
+                    'x-decorator-props': {
+                      collection: 'users',
+                      dataSource: 'main',
+                      action: 'list',
+                      params: {
+                        pageSize: 20,
+                      },
+                      rowKey: 'id',
+                      showIndex: true,
+                      dragSort: false,
+                    },
+                    'x-toolbar': 'BlockSchemaToolbar',
+                    'x-settings': 'blockSettings:table',
+                    'x-component': 'CardItem',
+                    'x-filter-targets': [],
+                    'x-app-version': '1.2.11-alpha',
+                    properties: {
+                      actions: {
+                        _isJSONSchemaObject: true,
+                        version: '2.0',
+                        type: 'void',
+                        'x-initializer': 'table:configureActions',
+                        'x-component': 'ActionBar',
+                        'x-component-props': {
+                          style: {
+                            marginBottom: 'var(--nb-spacing)',
+                          },
+                        },
+                        'x-app-version': '1.2.11-alpha',
+                        'x-uid': 'm3lmb6s616o',
+                        'x-async': false,
+                        'x-index': 1,
+                      },
+                      sghz67ot4pa: {
+                        _isJSONSchemaObject: true,
+                        version: '2.0',
+                        type: 'array',
+                        'x-initializer': 'table:configureColumns',
+                        'x-component': 'TableV2',
+                        'x-use-component-props': 'useTableBlockProps',
+                        'x-component-props': {
+                          rowKey: 'id',
+                          rowSelection: {
+                            type: 'checkbox',
+                          },
+                        },
+                        'x-app-version': '1.2.11-alpha',
+                        properties: {
+                          actions: {
+                            _isJSONSchemaObject: true,
+                            version: '2.0',
+                            type: 'void',
+                            title: '{{ t("Actions") }}',
+                            'x-action-column': 'actions',
+                            'x-decorator': 'TableV2.Column.ActionBar',
+                            'x-component': 'TableV2.Column',
+                            'x-toolbar': 'TableColumnSchemaToolbar',
+                            'x-initializer': 'table:configureItemActions',
+                            'x-settings': 'fieldSettings:TableColumn',
+                            'x-toolbar-props': {
+                              initializer: 'table:configureItemActions',
+                            },
+                            'x-app-version': '1.2.11-alpha',
+                            properties: {
+                              ebq18cea3uo: {
+                                _isJSONSchemaObject: true,
+                                version: '2.0',
+                                type: 'void',
+                                'x-decorator': 'DndContext',
+                                'x-component': 'Space',
+                                'x-component-props': {
+                                  split: '|',
+                                },
                                 'x-app-version': '1.2.11-alpha',
                                 properties: {
                                   c14cpxkc4ke: {
@@ -595,96 +713,46 @@
                                         'x-index': 1,
                                       },
                                     },
-=======
-                                'x-app-version': '1.2.21-alpha',
-                                properties: {
-                                  t4s3iem6ael: {
-                                    _isJSONSchemaObject: true,
-                                    version: '2.0',
-                                    type: 'void',
-                                    title: '{{ t("Link") }}',
-                                    'x-action': 'customize:link',
-                                    'x-toolbar': 'ActionSchemaToolbar',
-                                    'x-settings': 'actionSettings:link',
-                                    'x-component': 'Action.Link',
-                                    'x-use-component-props': 'useLinkActionProps',
-                                    'x-designer-props': {
-                                      linkageAction: true,
-                                    },
-                                    'x-uid': 'pvrerrk3t7w',
->>>>>>> 70c08553
                                     'x-async': false,
                                     'x-index': 1,
                                   },
                                 },
-<<<<<<< HEAD
                                 'x-uid': 'nba9caa8pc1',
-=======
-                                'x-uid': 'cih8h4b2193',
->>>>>>> 70c08553
                                 'x-async': false,
                                 'x-index': 1,
                               },
                             },
-<<<<<<< HEAD
                             'x-uid': '14vqyxwyyty',
-=======
-                            'x-uid': '50yfcnetw5a',
->>>>>>> 70c08553
                             'x-async': false,
                             'x-index': 1,
                           },
                         },
-<<<<<<< HEAD
                         'x-uid': 'tu8n9op1z9r',
-=======
-                        'x-uid': '4q78sr1a4so',
->>>>>>> 70c08553
                         'x-async': false,
                         'x-index': 2,
                       },
                     },
-<<<<<<< HEAD
                     'x-uid': 'v2gig2bsyex',
-=======
-                    'x-uid': 'k38ru1y7s6s',
->>>>>>> 70c08553
                     'x-async': false,
                     'x-index': 1,
                   },
                 },
-<<<<<<< HEAD
                 'x-uid': '9r7wta3gbml',
-=======
-                'x-uid': 'a0aiamh41on',
->>>>>>> 70c08553
                 'x-async': false,
                 'x-index': 1,
               },
             },
-<<<<<<< HEAD
             'x-uid': 'zj3df6jm0dh',
-=======
-            'x-uid': 'gn2c5n843iv',
->>>>>>> 70c08553
             'x-async': false,
             'x-index': 1,
           },
         },
-<<<<<<< HEAD
         'x-uid': 'fz1jj9rlu87',
-=======
-        'x-uid': 'gvbup8mmfql',
->>>>>>> 70c08553
         'x-async': false,
         'x-index': 1,
       },
     },
-<<<<<<< HEAD
     'x-uid': 'de0k4foh9cc',
-=======
-    'x-uid': 'af02n5ipxrk',
->>>>>>> 70c08553
     'x-async': true,
     'x-index': 1,
   },
